# Oasis Engine (Ant Graphics Engine)

<p align="center"><a href="https://oasis-engine.github.io" target="_blank" rel="noopener noreferrer"><img src="https://gw.alipayobjects.com/mdn/rms_d27172/afts/img/A*f1pVTpPvzA8AAAAAAAAAAAAAARQnAQ" alt="Oasis logo"></a></p>

<a href="https://www.npmjs.com/package/oasis-engine"><img src="https://img.shields.io/npm/v/oasis-engine"/></a>
![npm-size](https://img.shields.io/bundlephobia/minzip/oasis-engine)
![npm-download](https://img.shields.io/npm/dm/oasis-engine)

Oasis is a **web-first** and **mobile-first** high-performance real-time development platform. Use **component system design** and pursue ease of use and light weight. This repository is the core engine of Oasis. Developers can independently use and write Typescript scripts to develop projects using pure code.

## Features

- 🖥  &nbsp;**Platform** - Suppport HTML5 and Alipay miniprogram
- 🔮  &nbsp;**Graphics** - Advanced 2D + 3D graphics engine
- 🏃  &nbsp;**Animation** - Powerful animation system
- 📑  &nbsp;**Scripts** - Use TypeScript to write logic efficiently

## Usage

```typescript
<<<<<<< HEAD
// Create engine by passing in the HTMLCanvasElement id and get root entity.
const engine = new WebGLEngine("canvas-id");
const canvas = engine.canvas;
=======
// Create engine by passing in the HTMLCanvasElement id and adjust canvas size.
const engine = new WebGLEngine("canvas-id");
engine.canvas.resizeByClientSize();

// Create root entity.
>>>>>>> c4c72e45
const rootEntity = engine.sceneManager.activeScene.createRootEntity("Root");

// Create light.
const lightEntity = rootEntity.createChild("Light");
const directLight = lightEntity.addComponent(DirectLight);
lightEntity.transform.setRotation(-45, -45, 0);
directLight.intensity = 0.4;

// Create camera.
const cameraEntity = rootEntity.createChild("Camera");
cameraEntity.addComponent(Camera);
cameraEntity.transform.setPosition(0, 0, 12);

// Create sphere.
const meshEntity = rootEntity.createChild("Sphere");
const meshRenderer = meshEntity.addComponent(MeshRenderer);
const material = new BlinnPhongMaterial(engine);
meshRenderer.setMaterial(material);
meshRenderer.mesh = PrimitiveMesh.createSphere(engine, 1);

// Run engine.
engine.run();
```

## npm

Oasis Engine are published on npm with full typing support. To install, use:

```sh
npm install oasis-engine
```

This will allow you to import Oasis Engine entirely using:

```javascript
import * as OASIS from "oasis-engine";
```

or individual classes using:

```javascript
import { Engine, Scene, Entity } from "oasis-engine";
```

## Contributing

Everyone is welcome to join us! Whether you find a bug, have a great feature request or you fancy owning a task from the road map feel free to get in touch.

Make sure to read the [Contributing Guide](.github/HOW_TO_CONTRIBUTE.md) before submitting changes.

## Build

If you don't already have Node.js and NPM, go install them. Then, in the folder where you have cloned the repository, install the build dependencies using npm:

```sh
npm run bootstrap
```

Then, to build the source, using npm:

```sh
npm run build
```

## Links

- [Official Site](https://oasisengine.cn)
- [Examples](https://oasisengine.cn/0.3/examples)
- [Documentation](https://oasisengine.cn/0.3/docs/install-cn)
- [API References](https://oasisengine.cn/0.3/api/core/index)


## License 
The Oasis Engine is released under the [MIT](https://opensource.org/licenses/MIT) license. See LICENSE file.<|MERGE_RESOLUTION|>--- conflicted
+++ resolved
@@ -18,17 +18,11 @@
 ## Usage
 
 ```typescript
-<<<<<<< HEAD
-// Create engine by passing in the HTMLCanvasElement id and get root entity.
-const engine = new WebGLEngine("canvas-id");
-const canvas = engine.canvas;
-=======
 // Create engine by passing in the HTMLCanvasElement id and adjust canvas size.
 const engine = new WebGLEngine("canvas-id");
 engine.canvas.resizeByClientSize();
 
 // Create root entity.
->>>>>>> c4c72e45
 const rootEntity = engine.sceneManager.activeScene.createRootEntity("Root");
 
 // Create light.
