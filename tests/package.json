{
  "name": "@galacean/engine-tests",
  "private": true,
<<<<<<< HEAD
  "version": "0.8.3",
=======
  "version": "0.9.0-alpha.4",
>>>>>>> 8ea53bc8
  "license": "MIT",
  "main": "dist/main.js",
  "module": "dist/module.js",
  "types": "types/index.d.ts",
  "debug": "src/index.ts",
  "scripts": {
    "b:types": "echo hi"
  },
  "files": [
    "dist/**/*",
    "types/**/*"
  ],
  "dependencies": {
<<<<<<< HEAD
    "@oasis-engine/core": "0.8.3",
    "@oasis-engine/design": "0.8.3",
    "@oasis-engine/math": "0.8.3",
    "@oasis-engine/rhi-webgl": "0.8.3"
=======
    "@galacean/engine-core": "workspace:*",
    "@galacean/engine-design": "workspace:*",
    "@galacean/engine-math": "workspace:*",
    "@galacean/engine-rhi-webgl": "workspace:*",
    "@galacean/engine-physics-lite": "workspace:*"
>>>>>>> 8ea53bc8
  }
}<|MERGE_RESOLUTION|>--- conflicted
+++ resolved
@@ -1,11 +1,7 @@
 {
   "name": "@galacean/engine-tests",
   "private": true,
-<<<<<<< HEAD
-  "version": "0.8.3",
-=======
   "version": "0.9.0-alpha.4",
->>>>>>> 8ea53bc8
   "license": "MIT",
   "main": "dist/main.js",
   "module": "dist/module.js",
@@ -19,17 +15,10 @@
     "types/**/*"
   ],
   "dependencies": {
-<<<<<<< HEAD
-    "@oasis-engine/core": "0.8.3",
-    "@oasis-engine/design": "0.8.3",
-    "@oasis-engine/math": "0.8.3",
-    "@oasis-engine/rhi-webgl": "0.8.3"
-=======
     "@galacean/engine-core": "workspace:*",
     "@galacean/engine-design": "workspace:*",
     "@galacean/engine-math": "workspace:*",
     "@galacean/engine-rhi-webgl": "workspace:*",
     "@galacean/engine-physics-lite": "workspace:*"
->>>>>>> 8ea53bc8
   }
 }