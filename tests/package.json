{
  "name": "@galacean/engine-tests",
  "private": true,
  "version": "0.9.0-alpha.4",
  "license": "MIT",
  "main": "dist/main.js",
  "module": "dist/module.js",
  "types": "types/index.d.ts",
  "debug": "src/index.ts",
  "scripts": {
    "b:types": "echo hi"
  },
  "files": [
    "dist/**/*",
    "types/**/*"
  ],
  "dependencies": {
<<<<<<< HEAD
    "@oasis-engine/core": "workspace:*",
    "@oasis-engine/loader": "workspace:*",
    "@oasis-engine/design": "workspace:*",
    "@oasis-engine/math": "workspace:*",
    "@oasis-engine/rhi-webgl": "workspace:*",
    "@oasis-engine/physics-lite": "workspace:*"
    
=======
    "@galacean/engine-core": "workspace:*",
    "@galacean/engine-design": "workspace:*",
    "@galacean/engine-math": "workspace:*",
    "@galacean/engine-rhi-webgl": "workspace:*",
    "@galacean/engine-physics-lite": "workspace:*"
>>>>>>> 23244597
  }
}<|MERGE_RESOLUTION|>--- conflicted
+++ resolved
@@ -15,20 +15,12 @@
     "types/**/*"
   ],
   "dependencies": {
-<<<<<<< HEAD
-    "@oasis-engine/core": "workspace:*",
-    "@oasis-engine/loader": "workspace:*",
-    "@oasis-engine/design": "workspace:*",
-    "@oasis-engine/math": "workspace:*",
-    "@oasis-engine/rhi-webgl": "workspace:*",
-    "@oasis-engine/physics-lite": "workspace:*"
-    
-=======
     "@galacean/engine-core": "workspace:*",
+    "@galacean/engine-loader": "workspace:*",
     "@galacean/engine-design": "workspace:*",
     "@galacean/engine-math": "workspace:*",
     "@galacean/engine-rhi-webgl": "workspace:*",
     "@galacean/engine-physics-lite": "workspace:*"
->>>>>>> 23244597
+    
   }
 }