--- conflicted
+++ resolved
@@ -1,9 +1,4 @@
-<<<<<<< HEAD
-import { IFixedJoint } from "@oasis-engine/design";
-=======
-import { PhysXJoint } from "./PhysXJoint";
 import { IFixedJoint } from "@galacean/engine-design";
->>>>>>> 23244597
 import { PhysXCollider } from "../PhysXCollider";
 import { PhysXPhysics } from "../PhysXPhysics";
 import { PhysXJoint } from "./PhysXJoint";
