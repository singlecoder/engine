<<<<<<< HEAD
import { IStaticCollider } from "@oasis-engine/design";
import { Quaternion, Vector3 } from "oasis-engine";
import { PhysXCollider } from "./PhysXCollider";
import { PhysXPhysics } from "./PhysXPhysics";
=======
import { PhysXPhysics } from "./PhysXPhysics";
import { IStaticCollider } from "@galacean/engine-design";
import { PhysXCollider } from "./PhysXCollider";
import { Quaternion, Vector3 } from "@galacean/engine";
>>>>>>> 23244597

/**
 * A static collider component that will not move.
 * @remarks Mostly used for object which always stays at the same place and never moves around.
 */
export class PhysXStaticCollider extends PhysXCollider implements IStaticCollider {

  
  constructor(physXPhysics: PhysXPhysics, position: Vector3, rotation: Quaternion) {
    super(physXPhysics);
    this._pxActor = physXPhysics._pxPhysics.createRigidStatic(this._transform(position, rotation));
  }
}<|MERGE_RESOLUTION|>--- conflicted
+++ resolved
@@ -1,14 +1,7 @@
-<<<<<<< HEAD
-import { IStaticCollider } from "@oasis-engine/design";
-import { Quaternion, Vector3 } from "oasis-engine";
+import { IStaticCollider } from "@galacean/engine-design";
+import { Quaternion, Vector3 } from "@galacean/engine";
 import { PhysXCollider } from "./PhysXCollider";
 import { PhysXPhysics } from "./PhysXPhysics";
-=======
-import { PhysXPhysics } from "./PhysXPhysics";
-import { IStaticCollider } from "@galacean/engine-design";
-import { PhysXCollider } from "./PhysXCollider";
-import { Quaternion, Vector3 } from "@galacean/engine";
->>>>>>> 23244597
 
 /**
  * A static collider component that will not move.
