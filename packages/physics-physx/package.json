{
  "name": "@galacean/engine-physics-physx",
<<<<<<< HEAD
  "version": "1.0.0-alpha.6",
=======
  "version": "0.9.0-beta.82",
>>>>>>> 9a4af4d0
  "publishConfig": {
    "access": "public",
    "registry": "https://registry.npmjs.org"
  },
  "license": "MIT",
  "main": "dist/main.js",
  "module": "dist/module.js",
  "debug": "src/index.ts",
  "browser": "dist/browser.js",
  "types": "types/index.d.ts",
  "scripts": {
    "b:types": "tsc"
  },
  "umd": {
    "name": "Galacean.PhysicsPhysX",
    "globals": {
      "@galacean/engine": "Galacean"
    }
  },
  "files": [
    "dist/**/*",
    "libs/**/*",
    "types/**/*"
  ],
  "devDependencies": {
    "@galacean/engine-design": "workspace:*",
    "@galacean/engine": "workspace:*"
  },
  "peerDependencies": {
    "@galacean/engine": "workspace:*"
  }
}<|MERGE_RESOLUTION|>--- conflicted
+++ resolved
@@ -1,10 +1,6 @@
 {
   "name": "@galacean/engine-physics-physx",
-<<<<<<< HEAD
   "version": "1.0.0-alpha.6",
-=======
-  "version": "0.9.0-beta.82",
->>>>>>> 9a4af4d0
   "publishConfig": {
     "access": "public",
     "registry": "https://registry.npmjs.org"
