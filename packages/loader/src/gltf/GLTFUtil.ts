--- conflicted
+++ resolved
@@ -1,35 +1,8 @@
-<<<<<<< HEAD
-import { IndexFormat, TypedArray, VertexElementFormat } from "@oasis-engine/core";
-import { Color, Vector2, Vector3, Vector4 } from "@oasis-engine/math";
+import { IndexFormat, TypedArray, VertexElementFormat } from "@galacean/engine-core";
+import { Color, Vector2, Vector3, Vector4 } from "@galacean/engine-math";
 import { BufferDataRestoreInfo, RestoreDataAccessor } from "../GLTFContentRestorer";
 import { AccessorComponentType, AccessorType, IAccessor, IBufferView, IGLTF } from "./GLTFSchema";
 import { BufferInfo, GLTFParserContext } from "./parser/GLTFParserContext";
-=======
-import { IndexFormat, TypedArray, VertexElementFormat } from "@galacean/engine-core";
-import { Color, Vector2, Vector3, Vector4 } from "@galacean/engine-math";
-import { BufferInfo, ParserContext } from "./parser/ParserContext";
-import { AccessorComponentType, AccessorType, IAccessor, IBufferView, IGLTF } from "./Schema";
-
-const charCodeOfDot = ".".charCodeAt(0);
-const reEscapeChar = /\\(\\)?/g;
-const rePropName = RegExp(
-  // Match anything that isn't a dot or bracket.
-  "[^.[\\]]+" +
-    "|" +
-    // Or match property names within brackets.
-    "\\[(?:" +
-    // Match a non-string expression.
-    "([^\"'][^[]*)" +
-    "|" +
-    // Or match strings (supports escaping characters).
-    "([\"'])((?:(?!\\2)[^\\\\]|\\\\.)*?)\\2" +
-    ")\\]" +
-    "|" +
-    // Or match "" as the space between consecutive dots or empty brackets.
-    "(?=(?:\\.|\\[\\])(?:\\.|\\[\\]|$))",
-  "g"
-);
->>>>>>> 23244597
 
 /**
  * @internal
