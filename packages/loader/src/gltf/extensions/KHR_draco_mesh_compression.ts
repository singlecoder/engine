--- conflicted
+++ resolved
@@ -1,11 +1,7 @@
-<<<<<<< HEAD
-import { ModelMesh, TypedArray } from "@oasis-engine/core";
-import { DRACODecoder } from "@oasis-engine/draco";
-import { Vector3 } from "@oasis-engine/math";
+import { ModelMesh, TypedArray } from "@galacean/engine-core";
+import { DRACODecoder } from "@galacean/engine-draco";
+import { Vector3 } from "@galacean/engine-math";
 import { AccessorType, IGLTF, IMesh, IMeshPrimitive } from "../GLTFSchema";
-=======
-import { DRACODecoder } from "@galacean/engine-draco";
->>>>>>> 23244597
 import { GLTFUtil } from "../GLTFUtil";
 import { GLTFMeshParser } from "../parser";
 import { registerGLTFExtension } from "../parser/GLTFParser";
