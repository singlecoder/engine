<<<<<<< HEAD
import { DirectLight, Entity, PointLight, SpotLight } from "@oasis-engine/core";
import { registerGLTFExtension } from "../parser/GLTFParser";
import { GLTFParserContext } from "../parser/GLTFParserContext";
import { GLTFExtensionMode, GLTFExtensionParser } from "./GLTFExtensionParser";
import { IKHRLightsPunctual, IKHRLightsPunctual_LightNode } from "./GLTFExtensionSchema";

@registerGLTFExtension("KHR_lights_punctual", GLTFExtensionMode.AdditiveParse)
class KHR_lights_punctual extends GLTFExtensionParser {
  /**
   * @override
   */
  additiveParse(context: GLTFParserContext, entity: Entity, extensionSchema: IKHRLightsPunctual_LightNode): void {
    const lightsSchema = (<IKHRLightsPunctual>context.glTF.extensions.KHR_lights_punctual).lights;
    const lightSchema = lightsSchema[extensionSchema.light];

    const { color, intensity = 1, type, range, spot } = lightSchema;
=======
import { DirectLight, Entity, PointLight, SpotLight } from "@galacean/engine-core";
import { registerExtension } from "../parser/Parser";
import { ParserContext } from "../parser/ParserContext";
import { ExtensionParser } from "./ExtensionParser";
import { IKHRLightsPunctual_Light } from "./Schema";

@registerExtension("KHR_lights_punctual")
class KHR_lights_punctual extends ExtensionParser {
  parseEngineResource(schema: IKHRLightsPunctual_Light, entity: Entity, context: ParserContext): void {
    const { color, intensity = 1, type, range, spot } = schema;
>>>>>>> 23244597
    const glTFResource = context.glTFResource;
    let light: DirectLight | PointLight | SpotLight;

    if (type === "directional") {
      light = entity.addComponent(DirectLight);
    } else if (type === "point") {
      light = entity.addComponent(PointLight);
    } else if (type === "spot") {
      light = entity.addComponent(SpotLight);
    }

    if (color) {
      light.color.set(color[0], color[1], color[2], 1);
    }

    light.intensity = intensity;

    if (range && !(light instanceof DirectLight)) {
      light.distance = range;
    }

    if (spot && light instanceof SpotLight) {
      const { innerConeAngle = 0, outerConeAngle = Math.PI / 4 } = spot;

      light.angle = innerConeAngle;
      light.penumbra = outerConeAngle - innerConeAngle;
    }

    if (!glTFResource.lights) glTFResource.lights = [];
    glTFResource.lights.push(light);
  }
}<|MERGE_RESOLUTION|>--- conflicted
+++ resolved
@@ -1,5 +1,4 @@
-<<<<<<< HEAD
-import { DirectLight, Entity, PointLight, SpotLight } from "@oasis-engine/core";
+import { DirectLight, Entity, PointLight, SpotLight } from "@galacean/engine-core";
 import { registerGLTFExtension } from "../parser/GLTFParser";
 import { GLTFParserContext } from "../parser/GLTFParserContext";
 import { GLTFExtensionMode, GLTFExtensionParser } from "./GLTFExtensionParser";
@@ -15,18 +14,6 @@
     const lightSchema = lightsSchema[extensionSchema.light];
 
     const { color, intensity = 1, type, range, spot } = lightSchema;
-=======
-import { DirectLight, Entity, PointLight, SpotLight } from "@galacean/engine-core";
-import { registerExtension } from "../parser/Parser";
-import { ParserContext } from "../parser/ParserContext";
-import { ExtensionParser } from "./ExtensionParser";
-import { IKHRLightsPunctual_Light } from "./Schema";
-
-@registerExtension("KHR_lights_punctual")
-class KHR_lights_punctual extends ExtensionParser {
-  parseEngineResource(schema: IKHRLightsPunctual_Light, entity: Entity, context: ParserContext): void {
-    const { color, intensity = 1, type, range, spot } = schema;
->>>>>>> 23244597
     const glTFResource = context.glTFResource;
     let light: DirectLight | PointLight | SpotLight;
 
