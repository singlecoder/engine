import { Utils, request } from "@galacean/engine-core";
import { RequestConfig } from "@galacean/engine-core/types/asset/request";
import { BufferRequestInfo } from "../../GLTFContentRestorer";
import { IGLTF } from "../GLTFSchema";
import { GLTFUtils } from "../GLTFUtils";
import { GLTFParser } from "./GLTFParser";
import { GLTFParserContext, GLTFParserType, registerGLTFParser } from "./GLTFParserContext";

@registerGLTFParser(GLTFParserType.Schema)
export class GLTFSchemaParser extends GLTFParser {
  parse(context: GLTFParserContext): Promise<IGLTF> {
    const { glTFResource, contentRestorer } = context;
    const url = glTFResource.url;
    const restoreBufferRequests = contentRestorer.bufferRequests;
    const requestConfig = <RequestConfig>{ type: "arraybuffer" };
<<<<<<< HEAD
    const isGLB = this._isGLB(url);

    contentRestorer.isGLB = isGLB;
    const promise: AssetPromise<IGLTF> = isGLB
      ? request<ArrayBuffer>(url, requestConfig)
          .onProgress(undefined, context._onTaskDetail)
          .then((glb) => {
            restoreBufferRequests.push(new BufferRequestInfo(url, requestConfig));
            return GLTFUtils.parseGLB(context, glb);
          })
          .then(({ glTF, buffers }) => {
            context.buffers = buffers;
            return glTF;
          })
      : request<IGLTF>(url, {
          type: "json"
        }).onProgress(undefined, context._onTaskDetail);

    return promise;
  }

  private _isGLB(url: string): boolean {
    const index = url.lastIndexOf(".");
    return url.substring(index + 1, index + 4) === "glb";
=======
    return request<ArrayBuffer>(url, requestConfig)
      .then((buffer) => {
        restoreBufferRequests.push(new BufferRequestInfo(url, requestConfig));
        return GLTFUtils.parseGLB(context, buffer);
      })
      .then((result) => {
        if (result?.glTF) {
          contentRestorer.isGLB = true;
          context.buffers = result.buffers;
          return result.glTF;
        } else {
          contentRestorer.isGLB = false;
          return JSON.parse(Utils.decodeText(new Uint8Array(result.originBuffer)));
        }
      });
>>>>>>> 3a93929d
  }
}<|MERGE_RESOLUTION|>--- conflicted
+++ resolved
@@ -13,33 +13,7 @@
     const url = glTFResource.url;
     const restoreBufferRequests = contentRestorer.bufferRequests;
     const requestConfig = <RequestConfig>{ type: "arraybuffer" };
-<<<<<<< HEAD
-    const isGLB = this._isGLB(url);
-
-    contentRestorer.isGLB = isGLB;
-    const promise: AssetPromise<IGLTF> = isGLB
-      ? request<ArrayBuffer>(url, requestConfig)
-          .onProgress(undefined, context._onTaskDetail)
-          .then((glb) => {
-            restoreBufferRequests.push(new BufferRequestInfo(url, requestConfig));
-            return GLTFUtils.parseGLB(context, glb);
-          })
-          .then(({ glTF, buffers }) => {
-            context.buffers = buffers;
-            return glTF;
-          })
-      : request<IGLTF>(url, {
-          type: "json"
-        }).onProgress(undefined, context._onTaskDetail);
-
-    return promise;
-  }
-
-  private _isGLB(url: string): boolean {
-    const index = url.lastIndexOf(".");
-    return url.substring(index + 1, index + 4) === "glb";
-=======
-    return request<ArrayBuffer>(url, requestConfig)
+    return request<ArrayBuffer>(url, requestConfig).onProgress(undefined, context._onTaskDetail)
       .then((buffer) => {
         restoreBufferRequests.push(new BufferRequestInfo(url, requestConfig));
         return GLTFUtils.parseGLB(context, buffer);
@@ -54,6 +28,5 @@
           return JSON.parse(Utils.decodeText(new Uint8Array(result.originBuffer)));
         }
       });
->>>>>>> 3a93929d
   }
 }