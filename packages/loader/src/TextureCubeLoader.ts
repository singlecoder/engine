import {
  AssetPromise,
  AssetType,
  Loader,
  LoadItem,
  resourceLoader,
  ResourceManager,
<<<<<<< HEAD
  TextureCube,
  TextureCubeFace
} from "@oasis-engine/core";
import { RequestConfig } from "@oasis-engine/core/types/asset/request";
import { TextureCubeContentRestorer } from "./TextureCubeContentRestorer";
=======
  TextureCubeFace,
  TextureCube
} from "@galacean/engine-core";
>>>>>>> 23244597

@resourceLoader(AssetType.TextureCube, [""])
class TextureCubeLoader extends Loader<TextureCube> {
  /**
   * @override
   */
  load(item: LoadItem, resourceManager: ResourceManager): AssetPromise<TextureCube> {
    return new AssetPromise((resolve, reject) => {
      const urls = item.urls;
      const requestConfig = <RequestConfig>{
        ...item,
        type: "image"
      };

      Promise.all(urls.map((url) => this.request<HTMLImageElement>(url, requestConfig)))
        .then((images) => {
          const { width, height } = images[0];

          if (width !== height) {
            console.error("The cube texture must have the same width and height");
            return;
          }

          const texture = new TextureCube(resourceManager.engine, width);
          for (let faceIndex = 0; faceIndex < 6; faceIndex++) {
            texture.setImageSource(TextureCubeFace.PositiveX + faceIndex, images[faceIndex], 0);
          }
          texture.generateMipmaps();

          resourceManager.addContentRestorer(new TextureCubeContentRestorer(texture, urls, requestConfig));
          resolve(texture);
        })
        .catch((e) => {
          reject(e);
        });
    });
  }
}<|MERGE_RESOLUTION|>--- conflicted
+++ resolved
@@ -5,17 +5,11 @@
   LoadItem,
   resourceLoader,
   ResourceManager,
-<<<<<<< HEAD
   TextureCube,
   TextureCubeFace
-} from "@oasis-engine/core";
-import { RequestConfig } from "@oasis-engine/core/types/asset/request";
+} from "@galacean/engine-core";
+import { RequestConfig } from "@galacean/engine-core/types/asset/request";
 import { TextureCubeContentRestorer } from "./TextureCubeContentRestorer";
-=======
-  TextureCubeFace,
-  TextureCube
-} from "@galacean/engine-core";
->>>>>>> 23244597
 
 @resourceLoader(AssetType.TextureCube, [""])
 class TextureCubeLoader extends Loader<TextureCube> {
