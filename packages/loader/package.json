{
  "name": "@oasis-engine/loader",
<<<<<<< HEAD
  "version": "0.7.0-beta.0",
=======
  "version": "0.7.0-beta.1",
>>>>>>> 96d66a59
  "license": "MIT",
  "types": "types/index.d.ts",
  "scripts": {
    "b:types": "tsc"
  },
  "main": "dist/main.js",
  "module": "dist/module.js",
  "debug": "src/index.ts",
  "files": [
    "dist/**/*",
    "types/**/*"
  ],
  "dependencies": {
<<<<<<< HEAD
    "@oasis-engine/core": "0.7.0-beta.0",
    "@oasis-engine/draco": "0.7.0-beta.0",
    "@oasis-engine/math": "0.7.0-beta.0",
    "@oasis-engine/rhi-webgl": "0.7.0-beta.0"
=======
    "@oasis-engine/core": "0.7.0-beta.1",
    "@oasis-engine/draco": "0.7.0-beta.1",
    "@oasis-engine/math": "0.7.0-beta.1",
    "@oasis-engine/rhi-webgl": "0.7.0-beta.1"
>>>>>>> 96d66a59
  }
}<|MERGE_RESOLUTION|>--- conflicted
+++ resolved
@@ -1,10 +1,6 @@
 {
   "name": "@oasis-engine/loader",
-<<<<<<< HEAD
-  "version": "0.7.0-beta.0",
-=======
   "version": "0.7.0-beta.1",
->>>>>>> 96d66a59
   "license": "MIT",
   "types": "types/index.d.ts",
   "scripts": {
@@ -18,16 +14,9 @@
     "types/**/*"
   ],
   "dependencies": {
-<<<<<<< HEAD
-    "@oasis-engine/core": "0.7.0-beta.0",
-    "@oasis-engine/draco": "0.7.0-beta.0",
-    "@oasis-engine/math": "0.7.0-beta.0",
-    "@oasis-engine/rhi-webgl": "0.7.0-beta.0"
-=======
     "@oasis-engine/core": "0.7.0-beta.1",
     "@oasis-engine/draco": "0.7.0-beta.1",
     "@oasis-engine/math": "0.7.0-beta.1",
     "@oasis-engine/rhi-webgl": "0.7.0-beta.1"
->>>>>>> 96d66a59
   }
 }