{
  "name": "@galacean/engine-loader",
<<<<<<< HEAD
  "version": "0.9.6",
=======
  "version": "1.0.0-alpha.6",
>>>>>>> 40c95d0d
  "publishConfig": {
    "access": "public",
    "registry": "https://registry.npmjs.org"
  },
  "license": "MIT",
  "types": "types/index.d.ts",
  "scripts": {
    "b:types": "tsc"
  },
  "main": "dist/main.js",
  "module": "dist/module.js",
  "debug": "src/index.ts",
  "files": [
    "dist/**/*",
    "types/**/*"
  ],
  "dependencies": {
    "@galacean/engine-core": "workspace:*",
    "@galacean/engine-draco": "workspace:*",
    "@galacean/engine-math": "workspace:*",
    "@galacean/engine-rhi-webgl": "workspace:*"
  }
}<|MERGE_RESOLUTION|>--- conflicted
+++ resolved
@@ -1,10 +1,6 @@
 {
   "name": "@galacean/engine-loader",
-<<<<<<< HEAD
-  "version": "0.9.6",
-=======
   "version": "1.0.0-alpha.6",
->>>>>>> 40c95d0d
   "publishConfig": {
     "access": "public",
     "registry": "https://registry.npmjs.org"
