--- conflicted
+++ resolved
@@ -1,14 +1,4 @@
-<<<<<<< HEAD
-import { Quaternion, Vector3 } from "@oasis-engine/math";
-=======
-import { IPhysicsMaterial } from "./IPhysicsMaterial";
-import { IPhysicsManager } from "./IPhysicsManager";
-import { IBoxColliderShape, ISphereColliderShape, ICapsuleColliderShape, IPlaneColliderShape } from "./shape";
-import { IDynamicCollider } from "./IDynamicCollider";
-import { IStaticCollider } from "./IStaticCollider";
 import { Quaternion, Vector3 } from "@galacean/engine-math";
-import { ICollider } from "./ICollider";
->>>>>>> 23244597
 import { ICharacterController } from "./ICharacterController";
 import { ICollider } from "./ICollider";
 import { IDynamicCollider } from "./IDynamicCollider";
