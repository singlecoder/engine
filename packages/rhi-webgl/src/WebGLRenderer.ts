--- conflicted
+++ resolved
@@ -2,11 +2,8 @@
   Camera,
   Canvas,
   ClearMode,
-<<<<<<< HEAD
-=======
   ColorWriteMask,
   Engine,
->>>>>>> a8aa21a6
   GLCapabilityType,
   HardwareRenderer,
   Logger,
