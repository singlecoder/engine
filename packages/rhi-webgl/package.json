{
  "name": "@oasis-engine/rhi-webgl",
<<<<<<< HEAD
  "version": "0.7.0-beta.6",
=======
  "version": "0.7.0-beta.7",
>>>>>>> 2327b466
  "license": "MIT",
  "main": "dist/main.js",
  "module": "dist/module.js",
  "debug": "src/index.ts",
  "scripts": {
    "b:types": "tsc"
  },
  "types": "types/index.d.ts",
  "files": [
    "dist/**/*",
    "types/**/*"
  ],
  "dependencies": {
<<<<<<< HEAD
    "@oasis-engine/core": "0.7.0-beta.6",
    "@oasis-engine/math": "0.7.0-beta.6"
  },
  "devDependencies": {
    "@oasis-engine/design": "0.7.0-beta.6"
=======
    "@oasis-engine/core": "0.7.0-beta.7",
    "@oasis-engine/math": "0.7.0-beta.7"
  },
  "devDependencies": {
    "@oasis-engine/design": "0.7.0-beta.7"
>>>>>>> 2327b466
  }
}<|MERGE_RESOLUTION|>--- conflicted
+++ resolved
@@ -1,10 +1,6 @@
 {
   "name": "@oasis-engine/rhi-webgl",
-<<<<<<< HEAD
-  "version": "0.7.0-beta.6",
-=======
   "version": "0.7.0-beta.7",
->>>>>>> 2327b466
   "license": "MIT",
   "main": "dist/main.js",
   "module": "dist/module.js",
@@ -18,18 +14,10 @@
     "types/**/*"
   ],
   "dependencies": {
-<<<<<<< HEAD
-    "@oasis-engine/core": "0.7.0-beta.6",
-    "@oasis-engine/math": "0.7.0-beta.6"
-  },
-  "devDependencies": {
-    "@oasis-engine/design": "0.7.0-beta.6"
-=======
     "@oasis-engine/core": "0.7.0-beta.7",
     "@oasis-engine/math": "0.7.0-beta.7"
   },
   "devDependencies": {
     "@oasis-engine/design": "0.7.0-beta.7"
->>>>>>> 2327b466
   }
 }