--- conflicted
+++ resolved
@@ -1,10 +1,6 @@
 {
   "name": "@oasis-engine/rhi-webgl",
-<<<<<<< HEAD
-  "version": "0.6.3",
-=======
   "version": "0.6.6",
->>>>>>> 2cf35719
   "license": "MIT",
   "main": "dist/main.js",
   "module": "dist/module.js",
@@ -18,18 +14,10 @@
     "types/**/*"
   ],
   "dependencies": {
-<<<<<<< HEAD
-    "@oasis-engine/core": "0.6.3",
-    "@oasis-engine/math": "0.6.3"
-  },
-  "devDependencies": {
-    "@oasis-engine/design": "0.6.3"
-=======
     "@oasis-engine/core": "0.6.6",
     "@oasis-engine/math": "0.6.6"
   },
   "devDependencies": {
     "@oasis-engine/design": "0.6.6"
->>>>>>> 2cf35719
   }
 }