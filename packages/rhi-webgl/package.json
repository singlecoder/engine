{
  "name": "@oasis-engine/rhi-webgl",
<<<<<<< HEAD
  "version": "0.3.0-beta.1",
=======
  "version": "0.3.0-beta.2",
>>>>>>> 64883273
  "license": "MIT",
  "main": "dist/main.js",
  "module": "dist/module.js",
  "scripts": {
    "b:types": "tsc"
  },
  "types": "types/index.d.ts",
  "files": [
    "dist/**/*",
    "types/**/*"
  ],
  "dependencies": {
<<<<<<< HEAD
    "@oasis-engine/core": "0.3.0-beta.1",
    "@oasis-engine/math": "0.3.0-beta.1"
  },
  "devDependencies": {
    "@oasis-engine/design": "0.3.0-beta.1"
=======
    "@oasis-engine/core": "0.3.0-beta.2",
    "@oasis-engine/math": "0.3.0-beta.2"
  },
  "devDependencies": {
    "@oasis-engine/design": "0.3.0-beta.2"
>>>>>>> 64883273
  }
}<|MERGE_RESOLUTION|>--- conflicted
+++ resolved
@@ -1,10 +1,6 @@
 {
   "name": "@oasis-engine/rhi-webgl",
-<<<<<<< HEAD
-  "version": "0.3.0-beta.1",
-=======
   "version": "0.3.0-beta.2",
->>>>>>> 64883273
   "license": "MIT",
   "main": "dist/main.js",
   "module": "dist/module.js",
@@ -17,18 +13,10 @@
     "types/**/*"
   ],
   "dependencies": {
-<<<<<<< HEAD
-    "@oasis-engine/core": "0.3.0-beta.1",
-    "@oasis-engine/math": "0.3.0-beta.1"
-  },
-  "devDependencies": {
-    "@oasis-engine/design": "0.3.0-beta.1"
-=======
     "@oasis-engine/core": "0.3.0-beta.2",
     "@oasis-engine/math": "0.3.0-beta.2"
   },
   "devDependencies": {
     "@oasis-engine/design": "0.3.0-beta.2"
->>>>>>> 64883273
   }
 }