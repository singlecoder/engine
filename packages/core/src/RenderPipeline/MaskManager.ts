import { SpriteMask } from "../2d";
<<<<<<< HEAD
import { DisorderedArray } from "../DisorderedArray";
import { SpriteMaskLayer } from "../enums/SpriteMaskLayer";
import { RenderQueueType } from "../shader";
import { RenderContext } from "./RenderContext";
=======
import { RenderQueueType } from "../shader";
import { DisorderedArray } from "../utils/DisorderedArray";
>>>>>>> 7ca285a4
import { RenderQueue } from "./RenderQueue";
import { RenderQueueMaskType } from "./enums/RenderQueueMaskType";

/**
 * @internal
 */
export class MaskManager {
  private static _maskIncrementRenderQueue: RenderQueue;
  private static _maskDecrementRenderQueue: RenderQueue;

  static getMaskIncrementRenderQueue(): RenderQueue {
    return (MaskManager._maskIncrementRenderQueue ||= new RenderQueue(RenderQueueType.Transparent));
  }

  static getMaskDecrementRenderQueue(): RenderQueue {
    return (MaskManager._maskDecrementRenderQueue ||= new RenderQueue(RenderQueueType.Transparent));
  }

  private _allSpriteMasks = new DisorderedArray<SpriteMask>();
  private _preMaskLayer = SpriteMaskLayer.Nothing;

  addSpriteMask(mask: SpriteMask): void {
    mask._maskIndex = this._allSpriteMasks.length;
    this._allSpriteMasks.add(mask);
  }

  removeSpriteMask(mask: SpriteMask): void {
    const replaced = this._allSpriteMasks.deleteByIndex(mask._maskIndex);
    replaced && (replaced._maskIndex = mask._maskIndex);
    mask._maskIndex = -1;
  }

  drawMask(
    context: RenderContext,
    pipelineStageTagValue: string,
    maskLayer: SpriteMaskLayer = SpriteMaskLayer.Nothing
  ): void {
    const incrementMaskQueue = MaskManager.getMaskIncrementRenderQueue();
    incrementMaskQueue.clear();
    const decrementMaskQueue = MaskManager.getMaskDecrementRenderQueue();
    decrementMaskQueue.clear();

    this._buildMaskRenderElement(maskLayer, incrementMaskQueue, decrementMaskQueue);

    const engine = context.camera.engine;
    const batcherManager = engine._batcherManager;
    incrementMaskQueue.batch(batcherManager);
    batcherManager.uploadBuffer();
    incrementMaskQueue.render(context, pipelineStageTagValue, RenderQueueMaskType.Increment);
    decrementMaskQueue.batch(batcherManager);
    batcherManager.uploadBuffer();
    decrementMaskQueue.render(context, pipelineStageTagValue, RenderQueueMaskType.Decrement);
  }

  destroy(): void {
    this._allSpriteMasks.garbageCollection();
  }

  private _buildMaskRenderElement(
    curMaskLayer: SpriteMaskLayer,
    incrementMaskQueue: RenderQueue,
    decrementMaskQueue: RenderQueue
  ): void {
    const preMaskLayer = this._preMaskLayer;
    if (preMaskLayer !== curMaskLayer) {
      const masks = this._allSpriteMasks;
      const commonLayer = preMaskLayer & curMaskLayer;
      const reduceLayer = preMaskLayer & ~curMaskLayer;
      const maskElements = masks._elements;
      for (let i = 0, n = masks.length; i < n; i++) {
        const mask = maskElements[i];
        const influenceLayers = mask.influenceLayers;

        if (influenceLayers & commonLayer) {
          continue;
        }

        if (influenceLayers & curMaskLayer) {
          incrementMaskQueue.pushRenderElement(mask._renderElement);
        } else if (influenceLayers & reduceLayer) {
          decrementMaskQueue.pushRenderElement(mask._renderElement);
        }
      }
      this._preMaskLayer = curMaskLayer;
    }
  }
}<|MERGE_RESOLUTION|>--- conflicted
+++ resolved
@@ -1,13 +1,8 @@
 import { SpriteMask } from "../2d";
-<<<<<<< HEAD
-import { DisorderedArray } from "../DisorderedArray";
 import { SpriteMaskLayer } from "../enums/SpriteMaskLayer";
 import { RenderQueueType } from "../shader";
+import { DisorderedArray } from "../utils/DisorderedArray";
 import { RenderContext } from "./RenderContext";
-=======
-import { RenderQueueType } from "../shader";
-import { DisorderedArray } from "../utils/DisorderedArray";
->>>>>>> 7ca285a4
 import { RenderQueue } from "./RenderQueue";
 import { RenderQueueMaskType } from "./enums/RenderQueueMaskType";
 
