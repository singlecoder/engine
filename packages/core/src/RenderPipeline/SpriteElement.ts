import { RenderData2D } from "../2d/data/RenderData2D";
import { Material } from "../material/Material";
import { Renderer } from "../Renderer";
import { Texture2D } from "../texture";

export class SpriteElement {
  component: Renderer;
<<<<<<< HEAD
  positions: Vector3[];
  uv: Vector2[];
  triangles: number[];
  color: Color;
  texture: Texture2D;
=======
  renderData: RenderData2D;
>>>>>>> 186ace80
  material: Material;

<<<<<<< HEAD
  setValue(
    component: Renderer,
    positions: Vector3[],
    uv: Vector2[],
    triangles: number[],
    color: Color,
    texture: Texture2D,
    material: Material,
    camera: Camera
  ): void {
    this.component = component;
    this.positions = positions;
    this.uv = uv;
    this.triangles = triangles;
    this.color = color;
    this.texture = texture;
=======
  setValue(component: Renderer, renderDate: RenderData2D, material: Material): void {
    this.component = component;
    this.renderData = renderDate;
>>>>>>> 186ace80
    this.material = material;
  }
}<|MERGE_RESOLUTION|>--- conflicted
+++ resolved
@@ -5,39 +5,14 @@
 
 export class SpriteElement {
   component: Renderer;
-<<<<<<< HEAD
-  positions: Vector3[];
-  uv: Vector2[];
-  triangles: number[];
-  color: Color;
+  renderData: RenderData2D;
+  material: Material;
   texture: Texture2D;
-=======
-  renderData: RenderData2D;
->>>>>>> 186ace80
-  material: Material;
 
-<<<<<<< HEAD
-  setValue(
-    component: Renderer,
-    positions: Vector3[],
-    uv: Vector2[],
-    triangles: number[],
-    color: Color,
-    texture: Texture2D,
-    material: Material,
-    camera: Camera
-  ): void {
-    this.component = component;
-    this.positions = positions;
-    this.uv = uv;
-    this.triangles = triangles;
-    this.color = color;
-    this.texture = texture;
-=======
-  setValue(component: Renderer, renderDate: RenderData2D, material: Material): void {
+  setValue(component: Renderer, renderDate: RenderData2D, material: Material, texture: Texture2D = null): void {
     this.component = component;
     this.renderData = renderDate;
->>>>>>> 186ace80
     this.material = material;
+    this.texture = texture;
   }
 }