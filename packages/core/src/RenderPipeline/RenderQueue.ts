import { SpriteRenderer } from "../2d";
import { Camera } from "../Camera";
import { Layer } from "../Layer";
import { Renderer } from "../Renderer";
import { MeshRenderer } from "../mesh";
import { Shader } from "../shader";
import { ShaderMacroCollection } from "../shader/ShaderMacroCollection";
import { MeshRenderData } from "./MeshRenderData";
import { RenderContext } from "./RenderContext";
import { RenderElement } from "./RenderElement";
import { RenderDataUsage } from "./enums/RenderDataUsage";

/**
 * Render queue.
 */
export class RenderQueue {
  /**
   * @internal
   */
  static _compareFromNearToFar(a: RenderElement, b: RenderElement): number {
    return (
      a.data.component.priority - b.data.component.priority ||
      a.data.component._distanceForSort - b.data.component._distanceForSort
    );
  }

  /**
   * @internal
   */
  static _compareFromFarToNear(a: RenderElement, b: RenderElement): number {
    return (
      a.data.component.priority - b.data.component.priority ||
      b.data.component._distanceForSort - a.data.component._distanceForSort
    );
  }

  readonly elements: RenderElement[] = [];

  /**
   * Push a render element.
   */
  pushRenderElement(element: RenderElement): void {
    this.elements.push(element);
  }

  render(camera: Camera, mask: Layer, pipelineStageTagValue: string): void {
    const elements = this.elements;
    if (elements.length === 0) {
      return;
    }

    const { engine, scene } = camera;
    const { _spriteMaskManager } = camera._renderPipeline;
    const renderCount = engine._renderCount;
    const rhi = engine._hardwareRenderer;
    const sceneData = scene.shaderData;
    const cameraData = camera.shaderData;
    const pipelineStageKey = RenderContext.pipelineStageKey;

    for (let i = 0, n = elements.length; i < n; i++) {
      const element = elements[i];
      const { data, shaderPasses } = element;

      const renderStates = data.material.renderStates;
      const renderPassFlag = data.component.entity.layer;

      if (!(renderPassFlag & mask)) {
        continue;
      }

      const isSprite = data.usage === RenderDataUsage.Sprite;
      const meshData = <MeshRenderData>data;
      const renderer = meshData.component;
      if (isSprite) {
        _spriteMaskManager.preRender(camera, <SpriteRenderer>renderer);
      }

      const compileMacros = Shader._compileMacros;
      const material = meshData.material.destroyed ? engine._magentaMaterial : meshData.material;
      const rendererData = renderer.shaderData;
      const materialData = material.shaderData;

      // union render global macro and material self macro.
      ShaderMacroCollection.unionCollection(renderer._globalShaderMacro, materialData._macroCollection, compileMacros);

<<<<<<< HEAD
      const shaderPass = element.shaderPass;
      const program = shaderPass._getShaderProgram(engine, compileMacros);
      if (!program.isValid) {
        continue;
      }

      const switchProgram = program.bind();
      const switchRenderCount = renderCount !== program._uploadRenderCount;

      if (switchRenderCount) {
        program.groupingOtherUniformBlock();
        program.uploadAll(program.sceneUniformBlock, sceneData);
        program.uploadAll(program.cameraUniformBlock, cameraData);
        program.uploadAll(program.rendererUniformBlock, rendererData);
        program.uploadAll(program.materialUniformBlock, materialData);
        // UnGroup textures should upload default value, texture uint maybe change by logic of texture bind.
        program.uploadUnGroupTextures();
        program._uploadScene = scene;
        program._uploadCamera = camera;
        program._uploadRenderer = renderer;
        program._uploadMaterial = material;
        program._uploadRenderCount = renderCount;
      } else {
        if (program._uploadScene !== scene) {
          program.uploadAll(program.sceneUniformBlock, sceneData);
          program._uploadScene = scene;
        } else if (switchProgram) {
          program.uploadTextures(program.sceneUniformBlock, sceneData);
        }

        if (program._uploadCamera !== camera) {
          program.uploadAll(program.cameraUniformBlock, cameraData);
          program._uploadCamera = camera;
        } else if (switchProgram) {
          program.uploadTextures(program.cameraUniformBlock, cameraData);
        }

        if (program._uploadRenderer !== renderer) {
          program.uploadAll(program.rendererUniformBlock, rendererData);
          program._uploadRenderer = renderer;
        } else if (switchProgram) {
          program.uploadTextures(program.rendererUniformBlock, rendererData);
        }

        if (program._uploadMaterial !== material) {
          program.uploadAll(program.materialUniformBlock, materialData);
          program._uploadMaterial = material;
        } else if (switchProgram) {
          program.uploadTextures(program.materialUniformBlock, materialData);
        }

        // We only consider switchProgram case, because UnGroup texture's value is always default.
        if (switchProgram) {
          program.uploadUnGroupTextures();
        }
      }
      element.renderState._apply(
        engine,
        renderer.entity.transform._isFrontFaceInvert(),
        shaderPass._renderStateDataMap,
        material.shaderData
      );

      rhi.drawPrimitive(meshData.mesh, meshData.subMesh, program);
      if (isSprite) {
        _spriteMaskManager.postRender(<SpriteRenderer>renderer);
=======
        for (let j = 0, m = shaderPasses.length; j < m; j++) {
          const shaderPass = shaderPasses[j];
          if (shaderPass.getTagValue(pipelineStageKey) !== pipelineStageTagValue) {
            continue;
          }

          const program = shaderPass._getShaderProgram(engine, compileMacros);
          if (!program.isValid) {
            continue;
          }

          const switchProgram = program.bind();
          const switchRenderCount = renderCount !== program._uploadRenderCount;

          if (switchRenderCount) {
            program.groupingOtherUniformBlock();
            program.uploadAll(program.sceneUniformBlock, sceneData);
            program.uploadAll(program.cameraUniformBlock, cameraData);
            program.uploadAll(program.rendererUniformBlock, rendererData);
            program.uploadAll(program.materialUniformBlock, materialData);
            // UnGroup textures should upload default value, texture uint maybe change by logic of texture bind.
            program.uploadUnGroupTextures();
            program._uploadScene = scene;
            program._uploadCamera = camera;
            program._uploadRenderer = renderer;
            program._uploadMaterial = material;
            program._uploadRenderCount = renderCount;
          } else {
            if (program._uploadScene !== scene) {
              program.uploadAll(program.sceneUniformBlock, sceneData);
              program._uploadScene = scene;
            } else if (switchProgram) {
              program.uploadTextures(program.sceneUniformBlock, sceneData);
            }

            if (program._uploadCamera !== camera) {
              program.uploadAll(program.cameraUniformBlock, cameraData);
              program._uploadCamera = camera;
            } else if (switchProgram) {
              program.uploadTextures(program.cameraUniformBlock, cameraData);
            }

            if (program._uploadRenderer !== renderer) {
              program.uploadAll(program.rendererUniformBlock, rendererData);
              program._uploadRenderer = renderer;
            } else if (switchProgram) {
              program.uploadTextures(program.rendererUniformBlock, rendererData);
            }

            if (program._uploadMaterial !== material) {
              program.uploadAll(program.materialUniformBlock, materialData);
              program._uploadMaterial = material;
            } else if (switchProgram) {
              program.uploadTextures(program.materialUniformBlock, materialData);
            }

            // We only consider switchProgram case, because UnGroup texture's value is always default.
            if (switchProgram) {
              program.uploadUnGroupTextures();
            }
          }

          const renderState = shaderPass._renderState ?? renderStates[j];
          renderState._apply(
            engine,
            renderer.entity.transform._isFrontFaceInvert(),
            shaderPass._renderStateDataMap,
            material.shaderData
          );

          rhi.drawPrimitive(meshData.mesh, meshData.subMesh, program);
        }
      } else {
        this._spriteBatcher.drawElement(element, camera);
>>>>>>> 0fa4ae41
      }
    }
  }

  /**
   * Clear collection.
   */
  clear(): void {
    this.elements.length = 0;
  }

  /**
   * Destroy internal resources.
   */
  destroy(): void {}

  /**
   * Sort the elements.
   */
  sort(compareFunc: Function): void {
    this._quickSort(this.elements, 0, this.elements.length, compareFunc);
  }

  /**
   * @remarks
   * Modified based on v8.
   * https://github.com/v8/v8/blob/7.2-lkgr/src/js/array.js
   */
  private _quickSort<T>(a: T[], from: number, to: number, compareFunc: Function): void {
    while (true) {
      // Insertion sort is faster for short arrays.
      if (to - from <= 10) {
        this._insertionSort(a, from, to, compareFunc);
        return;
      }
      const third_index = (from + to) >> 1;
      // Find a pivot as the median of first, last and middle element.
      let v0 = a[from];
      let v1 = a[to - 1];
      let v2 = a[third_index];
      const c01 = compareFunc(v0, v1);
      if (c01 > 0) {
        // v1 < v0, so swap them.
        const tmp = v0;
        v0 = v1;
        v1 = tmp;
      } // v0 <= v1.
      const c02 = compareFunc(v0, v2);
      if (c02 >= 0) {
        // v2 <= v0 <= v1.
        const tmp = v0;
        v0 = v2;
        v2 = v1;
        v1 = tmp;
      } else {
        // v0 <= v1 && v0 < v2
        const c12 = compareFunc(v1, v2);
        if (c12 > 0) {
          // v0 <= v2 < v1
          const tmp = v1;
          v1 = v2;
          v2 = tmp;
        }
      }
      // v0 <= v1 <= v2
      a[from] = v0;
      a[to - 1] = v2;
      const pivot = v1;
      let low_end = from + 1; // Upper bound of elements lower than pivot.
      let high_start = to - 1; // Lower bound of elements greater than pivot.
      a[third_index] = a[low_end];
      a[low_end] = pivot;

      // From low_end to i are elements equal to pivot.
      // From i to high_start are elements that haven't been compared yet.
      partition: for (let i = low_end + 1; i < high_start; i++) {
        let element = a[i];
        let order = compareFunc(element, pivot);
        if (order < 0) {
          a[i] = a[low_end];
          a[low_end] = element;
          low_end++;
        } else if (order > 0) {
          do {
            high_start--;
            if (high_start == i) break partition;
            const top_elem = a[high_start];
            order = compareFunc(top_elem, pivot);
          } while (order > 0);
          a[i] = a[high_start];
          a[high_start] = element;
          if (order < 0) {
            element = a[i];
            a[i] = a[low_end];
            a[low_end] = element;
            low_end++;
          }
        }
      }
      if (to - high_start < low_end - from) {
        this._quickSort(a, high_start, to, compareFunc);
        to = low_end;
      } else {
        this._quickSort(a, from, low_end, compareFunc);
        from = high_start;
      }
    }
  }

  private _insertionSort<T>(a: T[], from: number, to: number, compareFunc: Function): void {
    for (let i = from + 1; i < to; i++) {
      let j;
      const element = a[i];
      for (j = i - 1; j >= from; j--) {
        const tmp = a[j];
        const order = compareFunc(tmp, element);
        if (order > 0) {
          a[j + 1] = tmp;
        } else {
          break;
        }
      }
      a[j + 1] = element;
    }
  }
}<|MERGE_RESOLUTION|>--- conflicted
+++ resolved
@@ -1,8 +1,6 @@
 import { SpriteRenderer } from "../2d";
 import { Camera } from "../Camera";
 import { Layer } from "../Layer";
-import { Renderer } from "../Renderer";
-import { MeshRenderer } from "../mesh";
 import { Shader } from "../shader";
 import { ShaderMacroCollection } from "../shader/ShaderMacroCollection";
 import { MeshRenderData } from "./MeshRenderData";
@@ -83,149 +81,80 @@
       // union render global macro and material self macro.
       ShaderMacroCollection.unionCollection(renderer._globalShaderMacro, materialData._macroCollection, compileMacros);
 
-<<<<<<< HEAD
-      const shaderPass = element.shaderPass;
-      const program = shaderPass._getShaderProgram(engine, compileMacros);
-      if (!program.isValid) {
-        continue;
-      }
-
-      const switchProgram = program.bind();
-      const switchRenderCount = renderCount !== program._uploadRenderCount;
-
-      if (switchRenderCount) {
-        program.groupingOtherUniformBlock();
-        program.uploadAll(program.sceneUniformBlock, sceneData);
-        program.uploadAll(program.cameraUniformBlock, cameraData);
-        program.uploadAll(program.rendererUniformBlock, rendererData);
-        program.uploadAll(program.materialUniformBlock, materialData);
-        // UnGroup textures should upload default value, texture uint maybe change by logic of texture bind.
-        program.uploadUnGroupTextures();
-        program._uploadScene = scene;
-        program._uploadCamera = camera;
-        program._uploadRenderer = renderer;
-        program._uploadMaterial = material;
-        program._uploadRenderCount = renderCount;
-      } else {
-        if (program._uploadScene !== scene) {
+      for (let j = 0, m = shaderPasses.length; j < m; j++) {
+        const shaderPass = shaderPasses[j];
+        if (shaderPass.getTagValue(pipelineStageKey) !== pipelineStageTagValue) {
+          continue;
+        }
+
+        const program = shaderPass._getShaderProgram(engine, compileMacros);
+        if (!program.isValid) {
+          continue;
+        }
+
+        const switchProgram = program.bind();
+        const switchRenderCount = renderCount !== program._uploadRenderCount;
+
+        if (switchRenderCount) {
+          program.groupingOtherUniformBlock();
           program.uploadAll(program.sceneUniformBlock, sceneData);
+          program.uploadAll(program.cameraUniformBlock, cameraData);
+          program.uploadAll(program.rendererUniformBlock, rendererData);
+          program.uploadAll(program.materialUniformBlock, materialData);
+          // UnGroup textures should upload default value, texture uint maybe change by logic of texture bind.
+          program.uploadUnGroupTextures();
           program._uploadScene = scene;
-        } else if (switchProgram) {
-          program.uploadTextures(program.sceneUniformBlock, sceneData);
-        }
-
-        if (program._uploadCamera !== camera) {
-          program.uploadAll(program.cameraUniformBlock, cameraData);
           program._uploadCamera = camera;
-        } else if (switchProgram) {
-          program.uploadTextures(program.cameraUniformBlock, cameraData);
-        }
-
-        if (program._uploadRenderer !== renderer) {
-          program.uploadAll(program.rendererUniformBlock, rendererData);
           program._uploadRenderer = renderer;
-        } else if (switchProgram) {
-          program.uploadTextures(program.rendererUniformBlock, rendererData);
-        }
-
-        if (program._uploadMaterial !== material) {
-          program.uploadAll(program.materialUniformBlock, materialData);
           program._uploadMaterial = material;
-        } else if (switchProgram) {
-          program.uploadTextures(program.materialUniformBlock, materialData);
-        }
-
-        // We only consider switchProgram case, because UnGroup texture's value is always default.
-        if (switchProgram) {
-          program.uploadUnGroupTextures();
-        }
-      }
-      element.renderState._apply(
-        engine,
-        renderer.entity.transform._isFrontFaceInvert(),
-        shaderPass._renderStateDataMap,
-        material.shaderData
-      );
-
-      rhi.drawPrimitive(meshData.mesh, meshData.subMesh, program);
-      if (isSprite) {
-        _spriteMaskManager.postRender(<SpriteRenderer>renderer);
-=======
-        for (let j = 0, m = shaderPasses.length; j < m; j++) {
-          const shaderPass = shaderPasses[j];
-          if (shaderPass.getTagValue(pipelineStageKey) !== pipelineStageTagValue) {
-            continue;
-          }
-
-          const program = shaderPass._getShaderProgram(engine, compileMacros);
-          if (!program.isValid) {
-            continue;
-          }
-
-          const switchProgram = program.bind();
-          const switchRenderCount = renderCount !== program._uploadRenderCount;
-
-          if (switchRenderCount) {
-            program.groupingOtherUniformBlock();
+          program._uploadRenderCount = renderCount;
+        } else {
+          if (program._uploadScene !== scene) {
             program.uploadAll(program.sceneUniformBlock, sceneData);
+            program._uploadScene = scene;
+          } else if (switchProgram) {
+            program.uploadTextures(program.sceneUniformBlock, sceneData);
+          }
+
+          if (program._uploadCamera !== camera) {
             program.uploadAll(program.cameraUniformBlock, cameraData);
+            program._uploadCamera = camera;
+          } else if (switchProgram) {
+            program.uploadTextures(program.cameraUniformBlock, cameraData);
+          }
+
+          if (program._uploadRenderer !== renderer) {
             program.uploadAll(program.rendererUniformBlock, rendererData);
+            program._uploadRenderer = renderer;
+          } else if (switchProgram) {
+            program.uploadTextures(program.rendererUniformBlock, rendererData);
+          }
+
+          if (program._uploadMaterial !== material) {
             program.uploadAll(program.materialUniformBlock, materialData);
-            // UnGroup textures should upload default value, texture uint maybe change by logic of texture bind.
+            program._uploadMaterial = material;
+          } else if (switchProgram) {
+            program.uploadTextures(program.materialUniformBlock, materialData);
+          }
+
+          // We only consider switchProgram case, because UnGroup texture's value is always default.
+          if (switchProgram) {
             program.uploadUnGroupTextures();
-            program._uploadScene = scene;
-            program._uploadCamera = camera;
-            program._uploadRenderer = renderer;
-            program._uploadMaterial = material;
-            program._uploadRenderCount = renderCount;
-          } else {
-            if (program._uploadScene !== scene) {
-              program.uploadAll(program.sceneUniformBlock, sceneData);
-              program._uploadScene = scene;
-            } else if (switchProgram) {
-              program.uploadTextures(program.sceneUniformBlock, sceneData);
-            }
-
-            if (program._uploadCamera !== camera) {
-              program.uploadAll(program.cameraUniformBlock, cameraData);
-              program._uploadCamera = camera;
-            } else if (switchProgram) {
-              program.uploadTextures(program.cameraUniformBlock, cameraData);
-            }
-
-            if (program._uploadRenderer !== renderer) {
-              program.uploadAll(program.rendererUniformBlock, rendererData);
-              program._uploadRenderer = renderer;
-            } else if (switchProgram) {
-              program.uploadTextures(program.rendererUniformBlock, rendererData);
-            }
-
-            if (program._uploadMaterial !== material) {
-              program.uploadAll(program.materialUniformBlock, materialData);
-              program._uploadMaterial = material;
-            } else if (switchProgram) {
-              program.uploadTextures(program.materialUniformBlock, materialData);
-            }
-
-            // We only consider switchProgram case, because UnGroup texture's value is always default.
-            if (switchProgram) {
-              program.uploadUnGroupTextures();
-            }
-          }
-
-          const renderState = shaderPass._renderState ?? renderStates[j];
-          renderState._apply(
-            engine,
-            renderer.entity.transform._isFrontFaceInvert(),
-            shaderPass._renderStateDataMap,
-            material.shaderData
-          );
-
-          rhi.drawPrimitive(meshData.mesh, meshData.subMesh, program);
-        }
-      } else {
-        this._spriteBatcher.drawElement(element, camera);
->>>>>>> 0fa4ae41
+          }
+        }
+
+        const renderState = shaderPass._renderState ?? renderStates[j];
+        renderState._apply(
+          engine,
+          renderer.entity.transform._isFrontFaceInvert(),
+          shaderPass._renderStateDataMap,
+          material.shaderData
+        );
+
+        rhi.drawPrimitive(meshData.mesh, meshData.subMesh, program);
+        if (isSprite) {
+          _spriteMaskManager.postRender(<SpriteRenderer>renderer);
+        }
       }
     }
   }
