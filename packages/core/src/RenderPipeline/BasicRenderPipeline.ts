--- conflicted
+++ resolved
@@ -220,7 +220,6 @@
    * @param context - Render context
    * @param renderElement - Render element
    */
-<<<<<<< HEAD
   pushRenderElement(context: RenderContext, renderElement: RenderElement): void {
     renderElement.renderQueueFlags = RenderQueueFlags.None;
     const subRenderElements = renderElement.subRenderElements;
@@ -234,38 +233,25 @@
         const replacementSubShaders = replacementShader.subShaders;
         const { replacementTag } = context;
         if (replacementTag) {
+          let replacementSuccess = false;
           for (let j = 0, m = replacementSubShaders.length; j < m; j++) {
             const subShader = replacementSubShaders[j];
             if (subShader.getTagValue(replacementTag) === materialSubShader.getTagValue(replacementTag)) {
               this.pushRenderElementByType(renderElement, subRenderElement, subShader.passes, renderStates);
-              break;
+              replacementSuccess = true;
             }
-=======
-  pushRenderData(context: RenderContext, data: RenderData): void {
-    const { material } = data;
-    const { renderStates } = material;
-    const materialSubShader = material.shader.subShaders[0];
-    const replacementShader = context.replacementShader;
-
-    if (replacementShader) {
-      const replacementSubShaders = replacementShader.subShaders;
-      const { replacementTag } = context;
-      if (replacementTag) {
-        const materialSubShaderTagValue = materialSubShader.getTagValue(replacementTag);
-        for (let i = 0, n = replacementSubShaders.length; i < n; i++) {
-          const subShader = replacementSubShaders[i];
-          if (subShader.getTagValue(replacementTag) === materialSubShaderTagValue) {
-            this.pushRenderDataWithShader(context, data, subShader.passes, renderStates);
-            return;
->>>>>>> 4fbf848c
           }
-          context.replacementFailureStrategy === ReplacementFailureStrategy.KeepOriginalShader &&
+
+          if (
+            !replacementSuccess &&
+            context.replacementFailureStrategy === ReplacementFailureStrategy.KeepOriginalShader
+          ) {
             this.pushRenderElementByType(renderElement, subRenderElement, materialSubShader.passes, renderStates);
+          }
+          
         } else {
           this.pushRenderElementByType(renderElement, subRenderElement, replacementSubShaders[0].passes, renderStates);
         }
-        context.replacementFailureStrategy === ReplacementFailureStrategy.KeepOriginalShader &&
-          this.pushRenderDataWithShader(context, data, materialSubShader.passes, renderStates);
       } else {
         this.pushRenderElementByType(renderElement, subRenderElement, materialSubShader.passes, renderStates);
       }
