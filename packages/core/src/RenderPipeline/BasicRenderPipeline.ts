import { Matrix } from "@oasis-engine/math";
import { SpriteMask } from "../2d/sprite/SpriteMask";
import { Logger } from "../base/Logger";
import { Camera } from "../Camera";
import { DisorderedArray } from "../DisorderedArray";
import { Engine } from "../Engine";
import { BackgroundMode } from "../enums/BackgroundMode";
import { CameraClearFlags } from "../enums/CameraClearFlags";
import { Layer } from "../Layer";
import { RenderQueueType } from "../material/enums/RenderQueueType";
import { Material } from "../material/Material";
import { Shader } from "../shader/Shader";
import { ShaderMacroCollection } from "../shader/ShaderMacroCollection";
import { Sky } from "../sky/Sky";
import { TextureCubeFace } from "../texture/enums/TextureCubeFace";
import { RenderTarget } from "../texture/RenderTarget";
import { RenderContext } from "./RenderContext";
import { RenderElement } from "./RenderElement";
import { RenderPass } from "./RenderPass";
import { RenderQueue } from "./RenderQueue";
import { SpriteElement } from "./SpriteElement";

/**
 * Basic render pipeline.
 */
export class BasicRenderPipeline {
  /** @internal */
  _opaqueQueue: RenderQueue;
  /** @internal */
  _transparentQueue: RenderQueue;
  /** @internal */
  _alphaTestQueue: RenderQueue;
  /** @internal */
  _allSpriteMasks: DisorderedArray<SpriteMask> = new DisorderedArray();

  private _camera: Camera;
  private _defaultPass: RenderPass;
  private _renderPassArray: Array<RenderPass>;

  /**
   * Create a basic render pipeline.
   * @param camera - Camera
   */
  constructor(camera: Camera) {
    this._camera = camera;
    const { engine } = camera;
    this._opaqueQueue = new RenderQueue(engine);
    this._alphaTestQueue = new RenderQueue(engine);
    this._transparentQueue = new RenderQueue(engine);

    this._renderPassArray = [];
    this._defaultPass = new RenderPass("default", 0, null, null, 0);
    this.addRenderPass(this._defaultPass);
  }

  /**
   * Default render pass.
   */
  get defaultRenderPass() {
    return this._defaultPass;
  }

  /**
   * Add render pass.
   * @param nameOrPass - The name of this Pass or RenderPass object. When it is a name, the following parameters need to be provided
   * @param priority - Priority, less than 0 before the default pass, greater than 0 after the default pass
   * @param renderTarget - The specified Render Target
   * @param replaceMaterial -  Replaced material
   * @param mask - Perform bit and operations with Entity.Layer to filter the objects that this Pass needs to render
   */
  addRenderPass(
    nameOrPass: string | RenderPass,
    priority: number = null,
    renderTarget: RenderTarget = null,
    replaceMaterial: Material = null,
    mask: Layer = null
  ) {
    if (typeof nameOrPass === "string") {
      const renderPass = new RenderPass(nameOrPass, priority, renderTarget, replaceMaterial, mask);
      this._renderPassArray.push(renderPass);
    } else if (nameOrPass instanceof RenderPass) {
      this._renderPassArray.push(nameOrPass);
    }

    this._renderPassArray.sort(function (p1, p2) {
      return p1.priority - p2.priority;
    });
  }

  /**
   * Remove render pass by name or render pass object.
   * @param nameOrPass - Render pass name or render pass object
   */
  removeRenderPass(nameOrPass: string | RenderPass): void {
    let pass: RenderPass;
    if (typeof nameOrPass === "string") pass = this.getRenderPass(nameOrPass);
    else if (nameOrPass instanceof RenderPass) pass = nameOrPass;
    if (pass) {
      const idx = this._renderPassArray.indexOf(pass);
      this._renderPassArray.splice(idx, 1);
    }
  }

  /**
   * Get render pass by name.
   * @param  name - Render pass name
   */
  getRenderPass(name: string) {
    for (let i = 0, len = this._renderPassArray.length; i < len; i++) {
      const pass = this._renderPassArray[i];
      if (pass.name === name) return pass;
    }

    return null;
  }

  /**
   * Destroy internal resources.
   */
  destroy(): void {
    this._opaqueQueue.destroy();
    this._alphaTestQueue.destroy();
    this._transparentQueue.destroy();
<<<<<<< HEAD
=======
    this._allSpriteMasks = null;
>>>>>>> c4c72e45
    this._renderPassArray = null;
    this._defaultPass = null;
    this._camera = null;
  }

  /**
   * Perform scene rendering.
   * @param context - Render context
   * @param cubeFace - Render surface of cube texture
   */
  render(context: RenderContext, cubeFace?: TextureCubeFace) {
    const camera = this._camera;
    const opaqueQueue = this._opaqueQueue;
    const alphaTestQueue = this._alphaTestQueue;
    const transparentQueue = this._transparentQueue;

    camera.engine._spriteMaskManager.clear();

    opaqueQueue.clear();
    alphaTestQueue.clear();
    transparentQueue.clear();
    this._allSpriteMasks.length = 0;

    camera.engine._componentsManager.callRender(context);
    opaqueQueue.sort(RenderQueue._compareFromNearToFar);
    alphaTestQueue.sort(RenderQueue._compareFromNearToFar);
    transparentQueue.sort(RenderQueue._compareFromFarToNear);

    for (let i = 0, len = this._renderPassArray.length; i < len; i++) {
      this._drawRenderPass(this._renderPassArray[i], camera, cubeFace);
    }
  }

  private _drawRenderPass(pass: RenderPass, camera: Camera, cubeFace?: TextureCubeFace) {
    pass.preRender(camera, this._opaqueQueue, this._alphaTestQueue, this._transparentQueue);

    if (pass.enabled) {
      const { engine, scene } = camera;
      const { background } = scene;
      const rhi = engine._hardwareRenderer;
      const renderTarget = camera.renderTarget || pass.renderTarget;
      rhi.activeRenderTarget(renderTarget, camera);
      renderTarget?._setRenderTargetFace(cubeFace);
      const clearFlags = pass.clearFlags ?? camera.clearFlags;
      const color = pass.clearColor ?? background.solidColor;
      if (clearFlags !== CameraClearFlags.None) {
        rhi.clearRenderTarget(camera.engine, clearFlags, color);
      }

      if (pass.renderOverride) {
        pass.render(camera, this._opaqueQueue, this._alphaTestQueue, this._transparentQueue);
      } else {
        this._opaqueQueue.render(camera, pass.replaceMaterial, pass.mask);
        this._alphaTestQueue.render(camera, pass.replaceMaterial, pass.mask);
        if (background.mode === BackgroundMode.Sky) {
          this._drawSky(engine, camera, background.sky);
        }
        this._transparentQueue.render(camera, pass.replaceMaterial, pass.mask);
      }

      renderTarget?._blitRenderTarget();
      renderTarget?.generateMipmaps();
    }

    pass.postRender(camera, this._opaqueQueue, this._alphaTestQueue, this._transparentQueue);
  }

  /**
   * Push a render element to the render queue.
   * @param element - Render element
   */
  pushPrimitive(element: RenderElement | SpriteElement) {
    const renderQueueType = element.material.renderQueueType;

    if (renderQueueType > (RenderQueueType.Transparent + RenderQueueType.AlphaTest) >> 1) {
      this._transparentQueue.pushPrimitive(element);
    } else if (renderQueueType > (RenderQueueType.AlphaTest + RenderQueueType.Opaque) >> 1) {
      this._alphaTestQueue.pushPrimitive(element);
    } else {
      this._opaqueQueue.pushPrimitive(element);
    }
  }

  private _drawSky(engine: Engine, camera: Camera, sky: Sky): void {
    const { material, mesh, _matrix } = sky;
    if (!material) {
      Logger.warn("The material of sky is not defined.");
      return;
    }
    if (!mesh) {
      Logger.warn("The mesh of sky is not defined.");
      return;
    }

    const rhi = engine._hardwareRenderer;
    const { shaderData, shader, renderState } = material;

    const compileMacros = Shader._compileMacros;
    ShaderMacroCollection.unionCollection(camera._globalShaderMacro, shaderData._macroCollection, compileMacros);

    const { viewMatrix, projectionMatrix } = camera;
    viewMatrix.cloneTo(_matrix);
    const e = _matrix.elements;
    e[12] = e[13] = e[14] = 0;
    Matrix.multiply(projectionMatrix, _matrix, _matrix);
    shaderData.setMatrix("u_mvpNoscale", _matrix);

    const program = shader._getShaderProgram(engine, compileMacros);
    program.bind();
    program.uploadAll(program.materialUniformBlock, shaderData);
    program.uploadUngroupTextures();

    renderState._apply(engine);
    rhi.drawPrimitive(mesh, mesh.subMesh, program);
  }
}<|MERGE_RESOLUTION|>--- conflicted
+++ resolved
@@ -121,10 +121,7 @@
     this._opaqueQueue.destroy();
     this._alphaTestQueue.destroy();
     this._transparentQueue.destroy();
-<<<<<<< HEAD
-=======
     this._allSpriteMasks = null;
->>>>>>> c4c72e45
     this._renderPassArray = null;
     this._defaultPass = null;
     this._camera = null;
