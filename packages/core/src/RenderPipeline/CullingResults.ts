--- conflicted
+++ resolved
@@ -1,8 +1,5 @@
-<<<<<<< HEAD
-=======
 import { Engine } from "../Engine";
 import { RenderQueueType } from "../shader";
->>>>>>> 266ba538
 import { RenderQueue } from "./RenderQueue";
 
 /**
@@ -14,17 +11,10 @@
   readonly transparentQueue: RenderQueue;
   readonly alphaTestQueue: RenderQueue;
 
-<<<<<<< HEAD
-  constructor() {
-    this.opaqueQueue = new RenderQueue();
-    this.transparentQueue = new RenderQueue();
-    this.alphaTestQueue = new RenderQueue();
-=======
   constructor(engine: Engine) {
     this.opaqueQueue = new RenderQueue(engine, RenderQueueType.Opaque);
     this.transparentQueue = new RenderQueue(engine, RenderQueueType.Transparent);
     this.alphaTestQueue = new RenderQueue(engine, RenderQueueType.AlphaTest);
->>>>>>> 266ba538
   }
 
   reset(): void {
