--- conflicted
+++ resolved
@@ -423,11 +423,8 @@
       value && this._addResourceReferCount(value, 1);
       this._renderTarget = value;
       this._onPixelViewportChanged();
-<<<<<<< HEAD
       this._checkMainCanvasAntialiasWaste();
       this._updateFlagManager.dispatch(CameraModifyFlags.RenderTarget);
-=======
->>>>>>> d15dcd3e
     }
   }
 
