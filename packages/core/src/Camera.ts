import { BoundingFrustum, MathUtil, Matrix, Ray, Vector2, Vector3, Vector4 } from "@galacean/engine-math";
import { BoolUpdateFlag } from "./BoolUpdateFlag";
import { Component } from "./Component";
import { DependentMode, dependentComponents } from "./ComponentsDependencies";
import { Entity } from "./Entity";
import { Layer } from "./Layer";
import { BasicRenderPipeline } from "./RenderPipeline/BasicRenderPipeline";
import { Transform } from "./Transform";
import { VirtualCamera } from "./VirtualCamera";
import { Logger } from "./base";
import { deepClone, ignoreClone } from "./clone/CloneManager";
import { CameraClearFlags } from "./enums/CameraClearFlags";
import { Shader } from "./shader/Shader";
import { ShaderData } from "./shader/ShaderData";
import { ShaderMacroCollection } from "./shader/ShaderMacroCollection";
import { ShaderProperty } from "./shader/ShaderProperty";
import { ShaderTagKey } from "./shader/ShaderTagKey";
import { ShaderDataGroup } from "./shader/enums/ShaderDataGroup";
import { RenderTarget } from "./texture/RenderTarget";
import { TextureCubeFace } from "./texture/enums/TextureCubeFace";

class MathTemp {
  static tempVec4 = new Vector4();
  static tempVec3 = new Vector3();
  static tempVec2 = new Vector2();
}

/**
 * Camera component, as the entrance to the three-dimensional world.
 * @decorator `@dependentComponents(Transform, DependentMode.CheckOnly)`
 */
@dependentComponents(Transform, DependentMode.CheckOnly)
export class Camera extends Component {
  /** @internal */
  private static _inverseViewMatrixProperty = ShaderProperty.getByName("camera_ViewInvMat");
  /** @internal */
  private static _cameraPositionProperty = ShaderProperty.getByName("camera_Position");

<<<<<<< HEAD
  /** Shader data. */
  readonly shaderData: ShaderData = new ShaderData(ShaderDataGroup.Camera);
=======
  /** Rendering priority - A Camera with higher priority will be rendered on top of a camera with lower priority. */
  priority: number = 0;
>>>>>>> 2221ff99

  /** Whether to enable frustum culling, it is enabled by default. */
  enableFrustumCulling: boolean = true;

  /**
   * Determining what to clear when rendering by a Camera.
   * @defaultValue `CameraClearFlags.All`
   */
  clearFlags: CameraClearFlags = CameraClearFlags.All;

  /**
   * Culling mask - which layers the camera renders.
   * @remarks Support bit manipulation, corresponding to `Layer`.
   */
  cullingMask: Layer = Layer.Everything;

  /** @internal */
  _globalShaderMacro: ShaderMacroCollection = new ShaderMacroCollection();
  /** @internal */
  @deepClone
  _frustum: BoundingFrustum = new BoundingFrustum();
  /** @internal */
  @ignoreClone
  _renderPipeline: BasicRenderPipeline;
  /** @internal */
  @ignoreClone
  _virtualCamera: VirtualCamera = new VirtualCamera();
  /** @internal */
  _replacementShader: Shader = null;
  /** @internal */
  _replacementSubShaderTag: ShaderTagKey = null;

<<<<<<< HEAD
  private _priority: number = 0;
=======
  private _shaderData: ShaderData = new ShaderData(ShaderDataGroup.Camera);
>>>>>>> 2221ff99
  private _isProjMatSetting = false;
  private _nearClipPlane: number = 0.1;
  private _farClipPlane: number = 100;
  private _fieldOfView: number = 45;
  private _orthographicSize: number = 10;
  private _isProjectionDirty = true;
  private _isInvProjMatDirty: boolean = true;
  private _isFrustumProjectDirty: boolean = true;
  private _customAspectRatio: number | undefined = undefined;
  private _renderTarget: RenderTarget = null;

  @ignoreClone
  private _frustumViewChangeFlag: BoolUpdateFlag;
  @ignoreClone
  private _transform: Transform;
  @ignoreClone
  private _isViewMatrixDirty: BoolUpdateFlag;
  @ignoreClone
  private _isInvViewProjDirty: BoolUpdateFlag;
  @deepClone
  private _viewport: Vector4 = new Vector4(0, 0, 1, 1);
  @deepClone
  private _inverseProjectionMatrix: Matrix = new Matrix();
  @deepClone
  private _lastAspectSize: Vector2 = new Vector2(0, 0);
  @deepClone
  private _invViewProjMat: Matrix = new Matrix();

  /**
   * Shader data.
   */
  get shaderData(): ShaderData {
    return this._shaderData;
  }

  /**
   * Near clip plane - the closest point to the camera when rendering occurs.
   */
  get nearClipPlane(): number {
    return this._nearClipPlane;
  }

  set nearClipPlane(value: number) {
    this._nearClipPlane = value;
    this._projMatChange();
  }

  /**
   * Far clip plane - the furthest point to the camera when rendering occurs.
   */
  get farClipPlane(): number {
    return this._farClipPlane;
  }

  set farClipPlane(value: number) {
    this._farClipPlane = value;
    this._projMatChange();
  }

  /**
   * The camera's view angle. activating when camera use perspective projection.
   */
  get fieldOfView(): number {
    return this._fieldOfView;
  }

  set fieldOfView(value: number) {
    this._fieldOfView = value;
    this._projMatChange();
  }

  /**
   * Aspect ratio. The default is automatically calculated by the viewport's aspect ratio. If it is manually set,
   * the manual value will be kept. Call resetAspectRatio() to restore it.
   */
  get aspectRatio(): number {
    const canvas = this._entity.engine.canvas;
    return this._customAspectRatio ?? (canvas.width * this._viewport.z) / (canvas.height * this._viewport.w);
  }

  set aspectRatio(value: number) {
    this._customAspectRatio = value;
    this._projMatChange();
  }

  /**
   * Viewport, normalized expression, the upper left corner is (0, 0), and the lower right corner is (1, 1).
   * @remarks Re-assignment is required after modification to ensure that the modification takes effect.
   */
  get viewport(): Vector4 {
    return this._viewport;
  }

  set viewport(value: Vector4) {
    if (value !== this._viewport) {
      this._viewport.copyFrom(value);
    }
    this._projMatChange();
  }

  /**
   * Rendering priority, higher priority will be rendered on top of a camera with lower priority.
   */
  get priority(): number {
    return this._priority;
  }

  set priority(value: number) {
    if (this._priority !== value) {
      if (this._entity._isActiveInScene && this.enabled) {
        this.scene._cameraNeedSorting = true;
      }
      this._priority = value;
    }
  }

  /**
   * Whether it is orthogonal, the default is false. True will use orthographic projection, false will use perspective projection.
   */
  get isOrthographic(): boolean {
    return this._virtualCamera.isOrthographic;
  }

  set isOrthographic(value: boolean) {
    this._virtualCamera.isOrthographic = value;
    this._projMatChange();
  }

  /**
   * Half the size of the camera in orthographic mode.
   */
  get orthographicSize(): number {
    return this._orthographicSize;
  }

  set orthographicSize(value: number) {
    this._orthographicSize = value;
    this._projMatChange();
  }

  /**
   * View matrix.
   */
  get viewMatrix(): Readonly<Matrix> {
    const viewMatrix = this._virtualCamera.viewMatrix;
    if (this._isViewMatrixDirty.flag) {
      this._isViewMatrixDirty.flag = false;
      // Ignore scale.
      const transform = this._transform;
      Matrix.rotationTranslation(transform.worldRotationQuaternion, transform.worldPosition, viewMatrix);
      viewMatrix.invert();
    }
    return viewMatrix;
  }

  /**
   * The projection matrix is ​​calculated by the relevant parameters of the camera by default.
   * If it is manually set, the manual value will be maintained. Call resetProjectionMatrix() to restore it.
   */
  set projectionMatrix(value: Matrix) {
    this._virtualCamera.projectionMatrix.copyFrom(value);
    this._isProjMatSetting = true;
    this._projMatChange();
  }

  get projectionMatrix(): Matrix {
    const virtualCamera = this._virtualCamera;
    const projectionMatrix = virtualCamera.projectionMatrix;
    const canvas = this._entity.engine.canvas;

    if (
      (!this._isProjectionDirty || this._isProjMatSetting) &&
      this._lastAspectSize.x === canvas.width &&
      this._lastAspectSize.y === canvas.height
    ) {
      return projectionMatrix;
    }
    this._isProjectionDirty = false;
    this._lastAspectSize.x = canvas.width;
    this._lastAspectSize.y = canvas.height;
    const aspectRatio = this.aspectRatio;
    if (!virtualCamera.isOrthographic) {
      Matrix.perspective(
        MathUtil.degreeToRadian(this._fieldOfView),
        aspectRatio,
        this._nearClipPlane,
        this._farClipPlane,
        projectionMatrix
      );
    } else {
      const width = this._orthographicSize * aspectRatio;
      const height = this._orthographicSize;
      Matrix.ortho(-width, width, -height, height, this._nearClipPlane, this._farClipPlane, projectionMatrix);
    }
    return projectionMatrix;
  }

  /**
   * Whether to enable HDR.
   * @todo When render pipeline modification
   */
  get enableHDR(): boolean {
    console.log("not implementation");
    return false;
  }

  set enableHDR(value: boolean) {
    console.log("not implementation");
  }

  /**
   * RenderTarget. After setting, it will be rendered to the renderTarget. If it is empty, it will be rendered to the main canvas.
   */
  get renderTarget(): RenderTarget | null {
    return this._renderTarget;
  }

  set renderTarget(value: RenderTarget | null) {
    if (this._renderTarget !== value) {
      value?._addReferCount(1);
      this._renderTarget?._addReferCount(-1);
      this._renderTarget = value;
    }
  }

  /**
   * @internal
   */
  constructor(entity: Entity) {
    super(entity);

    const transform = this.entity.transform;
    this._transform = transform;
    this._isViewMatrixDirty = transform.registerWorldChangeFlag();
    this._isInvViewProjDirty = transform.registerWorldChangeFlag();
    this._frustumViewChangeFlag = transform.registerWorldChangeFlag();
    this._renderPipeline = new BasicRenderPipeline(this);
    this.shaderData._addReferCount(1);
  }

  /**
   * Restore the automatic calculation of projection matrix through fieldOfView, nearClipPlane and farClipPlane.
   */
  resetProjectionMatrix(): void {
    this._isProjMatSetting = false;
    this._projMatChange();
  }

  /**
   * Restore the automatic calculation of the aspect ratio through the viewport aspect ratio.
   */
  resetAspectRatio(): void {
    this._customAspectRatio = undefined;
    this._projMatChange();
  }

  /**
   * Transform a point from world space to viewport space.
   * @param point - Point in world space
   * @param out - Point in viewport space, X and Y are the camera viewport space coordinates, Z is in world space units from the plane that camera forward is normal to
   * @returns Point in viewport space
   */
  worldToViewportPoint(point: Vector3, out: Vector3): Vector3 {
    const cameraPoint = MathTemp.tempVec3;
    const viewportPoint = MathTemp.tempVec4;

    Vector3.transformCoordinate(point, this.viewMatrix, cameraPoint);
    Vector3.transformToVec4(cameraPoint, this.projectionMatrix, viewportPoint);

    const w = viewportPoint.w;
    out.set((viewportPoint.x / w + 1.0) * 0.5, (1.0 - viewportPoint.y / w) * 0.5, -cameraPoint.z);
    return out;
  }

  /**
   * Transform a point from viewport space to world space.
   * @param point - Point in viewport space, X and Y are the camera viewport space coordinates, Z is in world space units from the plane that camera forward is normal to
   * @param out - Point in world space
   * @returns Point in world space
   */
  viewportToWorldPoint(point: Vector3, out: Vector3): Vector3 {
    const { nearClipPlane, farClipPlane } = this;
    const nf = 1 / (nearClipPlane - farClipPlane);

    let z: number;
    if (this.isOrthographic) {
      z = -point.z * 2 * nf;
      z += (farClipPlane + nearClipPlane) * nf;
    } else {
      const pointZ = point.z;
      z = -pointZ * (nearClipPlane + farClipPlane) * nf;
      z += 2 * nearClipPlane * farClipPlane * nf;
      z = z / pointZ;
    }

    this._innerViewportToWorldPoint(point.x, point.y, (z + 1.0) / 2.0, this._getInvViewProjMat(), out);
    return out;
  }

  /**
   * Generate a ray by a point in viewport.
   * @param point - Point in viewport space, X and Y are the camera viewport space coordinates
   * @param out - Ray
   * @returns Ray
   */
  viewportPointToRay(point: Vector2, out: Ray): Ray {
    const invViewProjMat = this._getInvViewProjMat();
    // Use the intersection of the near clipping plane as the origin point.
    const origin = this._innerViewportToWorldPoint(point.x, point.y, 0.0, invViewProjMat, out.origin);
    // Use the intersection of the far clipping plane as the origin point.
    const direction = this._innerViewportToWorldPoint(point.x, point.y, 1.0, invViewProjMat, out.direction);
    Vector3.subtract(direction, origin, direction);
    direction.normalize();
    return out;
  }

  /**
   * Transform the X and Y coordinates of a point from screen space to viewport space
   * @param point - Point in screen space
   * @param out - Point in viewport space
   * @returns Point in viewport space
   */
  screenToViewportPoint<T extends Vector2 | Vector3>(point: Vector3 | Vector2, out: T): T {
    const canvas = this.engine.canvas;
    const viewport = this.viewport;
    out.x = (point.x / canvas.width - viewport.x) / viewport.z;
    out.y = (point.y / canvas.height - viewport.y) / viewport.w;
    (<Vector3>point).z !== undefined && ((<Vector3>out).z = (<Vector3>point).z);
    return out;
  }

  /**
   * Transform the X and Y coordinates of a point from viewport space to screen space.
   * @param point - Point in viewport space
   * @param out - Point in screen space
   * @returns Point in screen space
   */
  viewportToScreenPoint<T extends Vector2 | Vector3 | Vector4>(point: T, out: T): T {
    const canvas = this.engine.canvas;
    const viewport = this.viewport;
    out.x = (viewport.x + point.x * viewport.z) * canvas.width;
    out.y = (viewport.y + point.y * viewport.w) * canvas.height;
    (<Vector3>point).z !== undefined && ((<Vector3>out).z = (<Vector3>point).z);
    return out;
  }

  /**
   * Transform a point from world space to screen space.
   *
   * @remarks
   * Screen space is defined in pixels, the left-top of the screen is (0,0), the right-top is (canvasPixelWidth,canvasPixelHeight).
   *
   * @param point - Point in world space
   * @param out - The result will be stored
   * @returns X and Y are the coordinates of the point in screen space, Z is the distance from the camera in world space
   */
  worldToScreenPoint(point: Vector3, out: Vector3): Vector3 {
    this.worldToViewportPoint(point, out);
    return this.viewportToScreenPoint(out, out);
  }

  /**
   * Transform a point from screen space to world space.
   *
   * @param point - Screen space point, the top-left of the screen is (0,0), the right-bottom is (pixelWidth,pixelHeight), The z position is in world units from the camera
   * @param out - Point in world space
   * @returns Point in world space
   */
  screenToWorldPoint(point: Vector3, out: Vector3): Vector3 {
    this.screenToViewportPoint(point, out);
    return this.viewportToWorldPoint(out, out);
  }

  /**
   * Generate a ray by a point in screen.
   * @param point - Point in screen space, the top-left of the screen is (0,0), the right-bottom is (pixelWidth,pixelHeight)
   * @param out - Ray
   * @returns Ray
   */
  screenPointToRay(point: Vector2, out: Ray): Ray {
    const viewportPoint = MathTemp.tempVec2;
    this.screenToViewportPoint(point, viewportPoint);
    return this.viewportPointToRay(viewportPoint, out);
  }

  /**
   * Manually call the rendering of the camera.
   * @param cubeFace - Cube rendering surface collection
   * @param mipLevel - Set mip level the data want to write, only take effect in webgl2.0
   */
  render(cubeFace?: TextureCubeFace, mipLevel: number = 0): void {
    const context = this.engine._renderContext;
    const virtualCamera = this._virtualCamera;

    const transform = this.entity.transform;
    Matrix.multiply(this.projectionMatrix, this.viewMatrix, virtualCamera.viewProjectionMatrix);
    virtualCamera.position.copyFrom(transform.worldPosition);
    if (virtualCamera.isOrthographic) {
      virtualCamera.forward.copyFrom(transform.worldForward);
    }

    context.camera = this;
    context.virtualCamera = virtualCamera;
    context.replacementShader = this._replacementShader;
    context.replacementTag = this._replacementSubShaderTag;

    // compute cull frustum.
    if (this.enableFrustumCulling && (this._frustumViewChangeFlag.flag || this._isFrustumProjectDirty)) {
      this._frustum.calculateFromMatrix(virtualCamera.viewProjectionMatrix);
      this._frustumViewChangeFlag.flag = false;
      this._isFrustumProjectDirty = false;
    }

    this._updateShaderData();

    // union scene and camera macro.
    ShaderMacroCollection.unionCollection(
      this.scene._globalShaderMacro,
      this.shaderData._macroCollection,
      this._globalShaderMacro
    );

    if (mipLevel > 0 && !this.engine._hardwareRenderer.isWebGL2) {
      mipLevel = 0;
      Logger.error("mipLevel only take effect in WebGL2.0");
    }
    this._renderPipeline.render(context, cubeFace, mipLevel);
    this._engine._renderCount++;
  }

  /**
   * Set the replacement shader.
   * @param shader - Replacement shader
   * @param replacementTagName - Sub shader tag name
   *
   * @remarks
   * If replacementTagName is not specified, the first sub shader will be replaced.
   * If replacementTagName is specified, the replacement shader will find the first sub shader which has the same tag value get by replacementTagKey.
   */
  setReplacementShader(shader: Shader, replacementTagName?: string);

  /**
   * Set the replacement shader.
   * @param shader - Replacement shader
   * @param replacementTag - Sub shader tag
   *
   * @remarks
   * If replacementTag is not specified, the first sub shader will be replaced.
   * If replacementTag is specified, the replacement shader will find the first sub shader which has the same tag value get by replacementTagKey.
   */
  setReplacementShader(shader: Shader, replacementTag?: ShaderTagKey);

  setReplacementShader(shader: Shader, replacementTag?: string | ShaderTagKey): void {
    this._replacementShader = shader;
    this._replacementSubShaderTag =
      typeof replacementTag === "string" ? ShaderTagKey.getByName(replacementTag) : replacementTag;
  }

  /**
   * Reset and clear the replacement shader.
   */
  resetReplacementShader(): void {
    this._replacementShader = null;
    this._replacementSubShaderTag = null;
  }

  /**
   * @inheritdoc
   */
  override _onEnableInScene(): void {
    this.scene._attachRenderCamera(this);
  }

  /**
   * @inheritdoc
   */
  override _onDisableInScene(): void {
    this.scene._detachRenderCamera(this);
  }

  /**
   * @internal
   * @inheritdoc
   */
  protected override _onDestroy(): void {
    super._onDestroy();
    this._renderPipeline?.destroy();
    this._isInvViewProjDirty.destroy();
    this._isViewMatrixDirty.destroy();
    this.shaderData._addReferCount(-1);

    this._entity = null;
    this._globalShaderMacro = null;
    this._frustum = null;
    this._renderPipeline = null;
    this._virtualCamera = null;
    this._shaderData = null;
    this._frustumViewChangeFlag = null;
    this._transform = null;
    this._isViewMatrixDirty = null;
    this._isInvViewProjDirty = null;
    this._viewport = null;
    this._inverseProjectionMatrix = null;
    this._lastAspectSize = null;
    this._invViewProjMat = null;
  }

  private _projMatChange(): void {
    this._isFrustumProjectDirty = true;
    this._isProjectionDirty = true;
    this._isInvProjMatDirty = true;
    this._isInvViewProjDirty.flag = true;
  }

  private _innerViewportToWorldPoint(x: number, y: number, z: number, invViewProjMat: Matrix, out: Vector3): Vector3 {
    // Depth is a normalized value, 0 is nearPlane, 1 is farClipPlane.
    // Transform to clipping space matrix
    const clipPoint = MathTemp.tempVec3;
    clipPoint.set(x * 2 - 1, 1 - y * 2, z * 2 - 1);
    Vector3.transformCoordinate(clipPoint, invViewProjMat, out);
    return out;
  }

  private _updateShaderData(): void {
    const shaderData = this.shaderData;
    shaderData.setMatrix(Camera._inverseViewMatrixProperty, this._transform.worldMatrix);
    shaderData.setVector3(Camera._cameraPositionProperty, this._transform.worldPosition);
  }

  /**
   * The inverse matrix of view projection matrix.
   */
  private _getInvViewProjMat(): Matrix {
    if (this._isInvViewProjDirty.flag) {
      this._isInvViewProjDirty.flag = false;
      Matrix.multiply(this._transform.worldMatrix, this._getInverseProjectionMatrix(), this._invViewProjMat);
    }
    return this._invViewProjMat;
  }

  /**
   * The inverse of the projection matrix.
   */
  private _getInverseProjectionMatrix(): Readonly<Matrix> {
    if (this._isInvProjMatDirty) {
      this._isInvProjMatDirty = false;
      Matrix.invert(this.projectionMatrix, this._inverseProjectionMatrix);
    }
    return this._inverseProjectionMatrix;
  }
}<|MERGE_RESOLUTION|>--- conflicted
+++ resolved
@@ -36,14 +36,6 @@
   /** @internal */
   private static _cameraPositionProperty = ShaderProperty.getByName("camera_Position");
 
-<<<<<<< HEAD
-  /** Shader data. */
-  readonly shaderData: ShaderData = new ShaderData(ShaderDataGroup.Camera);
-=======
-  /** Rendering priority - A Camera with higher priority will be rendered on top of a camera with lower priority. */
-  priority: number = 0;
->>>>>>> 2221ff99
-
   /** Whether to enable frustum culling, it is enabled by default. */
   enableFrustumCulling: boolean = true;
 
@@ -75,11 +67,8 @@
   /** @internal */
   _replacementSubShaderTag: ShaderTagKey = null;
 
-<<<<<<< HEAD
   private _priority: number = 0;
-=======
   private _shaderData: ShaderData = new ShaderData(ShaderDataGroup.Camera);
->>>>>>> 2221ff99
   private _isProjMatSetting = false;
   private _nearClipPlane: number = 0.1;
   private _farClipPlane: number = 100;
