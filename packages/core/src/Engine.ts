import { ResourceManager } from "./asset/ResourceManager";
import { Event, EventDispatcher, Logger, Time } from "./base";
import { Canvas } from "./Canvas";
import { ComponentsManager } from "./ComponentsManager";
import { EngineFeature } from "./EngineFeature";
import { Entity } from "./Entity";
import { FeatureManager } from "./FeatureManager";
import { RenderQueueType } from "./material/enums/RenderQueueType";
import { Material } from "./material/Material";
import { IHardwareRenderer } from "./renderingHardwareInterface/IHardwareRenderer";
import { ClassPool } from "./RenderPipeline/ClassPool";
import { RenderContext } from "./RenderPipeline/RenderContext";
import { RenderElement } from "./RenderPipeline/RenderElement";
import { SpriteElement } from "./RenderPipeline/SpriteElement";
import { SpriteMaskElement } from "./RenderPipeline/SpriteMaskElement";
import { SpriteMaskManager } from "./RenderPipeline/SpriteMaskManager";
import { Scene } from "./Scene";
import { SceneManager } from "./SceneManager";
import { BlendFactor } from "./shader/enums/BlendFactor";
import { BlendOperation } from "./shader/enums/BlendOperation";
import { ColorWriteMask } from "./shader/enums/ColorWriteMask";
import { CullMode } from "./shader/enums/CullMode";
import { Shader } from "./shader/Shader";
import { ShaderPool } from "./shader/ShaderPool";
import { ShaderProgramPool } from "./shader/ShaderProgramPool";
import { RenderState } from "./shader/state/RenderState";
import { Texture2D, TextureCubeFace, TextureCubeMap, TextureFormat } from "./texture";
import { ModelMesh, PrimitiveMesh } from "./mesh";
import { CompareFunction } from "./shader";
import { InputManager } from "./input/InputManager";
import { IPhysics } from "@oasis-engine/design";
import { PhysicsManager } from "./physics";

/** TODO: delete */
const engineFeatureManager = new FeatureManager<EngineFeature>();
ShaderPool.init();

/**
 * Engine.
 */
export class Engine extends EventDispatcher {
  /** Physics manager of Engine. */
  readonly physicsManager: PhysicsManager;

  _componentsManager: ComponentsManager = new ComponentsManager();
  _inputManager: InputManager;
  _hardwareRenderer: IHardwareRenderer;
  _lastRenderState: RenderState = new RenderState();
  _renderElementPool: ClassPool<RenderElement> = new ClassPool(RenderElement);
  _spriteElementPool: ClassPool<SpriteElement> = new ClassPool(SpriteElement);
  _spriteMaskElementPool: ClassPool<SpriteMaskElement> = new ClassPool(SpriteMaskElement);
  _spriteDefaultMaterial: Material;
  _spriteMaskDefaultMaterial: Material;
  _renderContext: RenderContext = new RenderContext();

  /* @internal */
  _whiteTexture2D: Texture2D;
  /* @internal */
  _whiteTextureCube: TextureCubeMap;
  /* @internal */
  _backgroundTextureMaterial: Material;
  /* @internal */
  _backgroundTextureMesh: ModelMesh;
  /* @internal */
  _renderCount: number = 0;
  /* @internal */
  _shaderProgramPools: ShaderProgramPool[] = [];
  /** @internal */
  _spriteMaskManager: SpriteMaskManager;
  /** @internal */
  _inputManager: InputManager;

  protected _canvas: Canvas;
  private _resourceManager: ResourceManager = new ResourceManager(this);
  private _sceneManager: SceneManager = new SceneManager(this);
  private _vSyncCount: number = 1;
  private _targetFrameRate: number = 60;
  private _time: Time = new Time();
  private _isPaused: boolean = true;
  private _requestId: number;
  private _timeoutId: number;
  private _vSyncCounter: number = 1;
  private _targetFrameInterval: number = 1000 / 60;

  private _animate = () => {
    if (this._vSyncCount) {
      this._requestId = requestAnimationFrame(this._animate);
      if (this._vSyncCounter++ % this._vSyncCount === 0) {
        this.update();
        this._vSyncCounter = 1;
      }
    } else {
      this._timeoutId = window.setTimeout(this._animate, this._targetFrameInterval);
      this.update();
    }
  };

  /**
   * The canvas to use for rendering.
   */
  get canvas(): Canvas {
    return this._canvas;
  }

  /**
   * Get the resource manager.
   */
  get resourceManager(): ResourceManager {
    return this._resourceManager;
  }

  /**
   * Get the scene manager.
   */
  get sceneManager(): SceneManager {
    return this._sceneManager;
  }

  /**
   * Get the Time class.
   */
  get time(): Time {
    return this._time;
  }

  /**
   * Whether the engine is paused.
   */
  get isPaused(): boolean {
    return this._isPaused;
  }

  /**
   * The number of vertical synchronization means the number of vertical blanking for one frame.
   * @remarks 0 means that the vertical synchronization is turned off.
   */
  get vSyncCount(): number {
    return this._vSyncCount;
  }

  set vSyncCount(value: number) {
    this._vSyncCount = Math.max(0, Math.floor(value));
  }

  /**
   * Set the target frame rate you want to achieve.
   * @remarks
   * It only takes effect when vSyncCount = 0 (ie, vertical synchronization is turned off).
   * The larger the value, the higher the target frame rate, Number.POSITIVE_INFINITY represents the infinite target frame rate.
   */
  get targetFrameRate(): number {
    return this._targetFrameRate;
  }

  set targetFrameRate(value: number) {
    value = Math.max(0.000001, value);
    this._targetFrameRate = value;
    this._targetFrameInterval = 1000 / value;
  }

  /**
   * Create engine.
   * @param canvas - The canvas to use for rendering
   * @param hardwareRenderer - Graphics API renderer
   * @param physics - native physics Engine
   */
  constructor(canvas: Canvas, hardwareRenderer: IHardwareRenderer, physics?: IPhysics) {
    super(null);
    this._hardwareRenderer = hardwareRenderer;
    this._hardwareRenderer.init(canvas);
    if (physics) {
      PhysicsManager._nativePhysics = physics;
      this.physicsManager = new PhysicsManager();
    }
    this._canvas = canvas;
    // @todo delete
    engineFeatureManager.addObject(this);
    this._sceneManager.activeScene = new Scene(this, "DefaultScene");

    this._spriteMaskManager = new SpriteMaskManager(this);
    this._spriteDefaultMaterial = this._createSpriteMaterial();
    this._spriteMaskDefaultMaterial = this._createSpriteMaskMaterial();
    /** Init InputManager. */
    this._inputManager = new InputManager(this);

    this._inputManager = new InputManager(this);

    const whitePixel = new Uint8Array([255, 255, 255, 255]);

    const whiteTexture2D = new Texture2D(this, 1, 1, TextureFormat.R8G8B8A8, false);
    whiteTexture2D.setPixelBuffer(whitePixel);
    whiteTexture2D.isGCIgnored = true;

    const whiteTextureCube = new TextureCubeMap(this, 1, TextureFormat.R8G8B8A8, false);
    whiteTextureCube.setPixelBuffer(TextureCubeFace.PositiveX, whitePixel);
    whiteTextureCube.setPixelBuffer(TextureCubeFace.NegativeX, whitePixel);
    whiteTextureCube.setPixelBuffer(TextureCubeFace.PositiveY, whitePixel);
    whiteTextureCube.setPixelBuffer(TextureCubeFace.NegativeY, whitePixel);
    whiteTextureCube.setPixelBuffer(TextureCubeFace.PositiveZ, whitePixel);
    whiteTextureCube.setPixelBuffer(TextureCubeFace.NegativeZ, whitePixel);
    whiteTextureCube.isGCIgnored = true;

    this._whiteTexture2D = whiteTexture2D;
    this._whiteTextureCube = whiteTextureCube;

    this._backgroundTextureMaterial = new Material(this, Shader.find("background-texture"));
    this._backgroundTextureMaterial.isGCIgnored = true;
    this._backgroundTextureMaterial.renderState.depthState.compareFunction = CompareFunction.LessEqual;

    this._backgroundTextureMesh = PrimitiveMesh.createPlane(this, 2, 2, 1, 1, false);
    this._backgroundTextureMesh.isGCIgnored = true;
  }

  /**
   * Create an entity.
   * @param name - The name of the entity
   * @returns Entity
   */
  createEntity(name?: string): Entity {
    return new Entity(this, name);
  }

  /**
   * Pause the engine.
   */
  pause(): void {
    this._isPaused = true;
    cancelAnimationFrame(this._requestId);
    clearTimeout(this._timeoutId);
  }

  /**
   * Resume the engine.
   */
  resume(): void {
    if (!this._isPaused) return;
    this._isPaused = false;
    this.time.reset();
    requestAnimationFrame(this._animate);
  }

  /**
   * Update the engine loop manually. If you call engine.run(), you generally don't need to call this function.
   */
  update(): void {
    const time = this._time;
    const deltaTime = time.deltaTime;

    time.tick();
    this._renderElementPool.resetPool();
    this._spriteElementPool.resetPool();
    this._spriteMaskElementPool.resetPool();

    engineFeatureManager.callFeatureMethod(this, "preTick", [this, this._sceneManager._activeScene]);

    const scene = this._sceneManager._activeScene;
    const componentsManager = this._componentsManager;
    if (scene) {
<<<<<<< HEAD
      const cameras = scene._activeCameras;
      if (cameras.length > 0) {
        /** Sort on priority. */
        cameras.sort((camera1, camera2) => camera1.priority - camera2.priority);
      }
=======
      scene._activeCameras.sort((camera1, camera2) => camera1.priority - camera2.priority);
>>>>>>> 9492ddc6

      componentsManager.callScriptOnStart();
      if (this.physicsManager) {
        componentsManager.callColliderOnUpdate();
        this.physicsManager._update(deltaTime);
        componentsManager.callColliderOnLateUpdate();
      }
      this._inputManager._update();
      componentsManager.callScriptOnUpdate(deltaTime);
      componentsManager.callAnimationUpdate(deltaTime);
      componentsManager.callScriptOnLateUpdate(deltaTime);

      this._inputManager._update();
      this._render(scene);
    }

    this._componentsManager.callComponentDestroy();

    engineFeatureManager.callFeatureMethod(this, "postTick", [this, this._sceneManager._activeScene]);
  }

  /**
   * Execution engine loop.
   */
  run(): void {
    // @todo: delete
    engineFeatureManager.callFeatureMethod(this, "preLoad", [this]);
    this.resume();
    this.trigger(new Event("run", this));
  }

  /**
   * Destroy engine.
   */
  destroy(): void {
    if (this._sceneManager) {
      this._whiteTexture2D.destroy(true);
      this._whiteTextureCube.destroy(true);
      this._inputManager._destroy();
      this.trigger(new Event("shutdown", this));
      engineFeatureManager.callFeatureMethod(this, "shutdown", [this]);

      // -- cancel animation
      this.pause();

      this._animate = null;

      this._sceneManager._activeScene.destroy();
      this._resourceManager.gc();
      // If engine destroy, callComponentDestroy() maybe will not call anymore.
      this._componentsManager.callComponentDestroy();
      this._sceneManager = null;
      this._resourceManager = null;

      this._canvas = null;

      this.features = [];
      this._time = null;

      // delete mask manager
      this._spriteMaskManager.destroy();

      // todo: delete
      (engineFeatureManager as any)._objects = [];
      this.removeAllEventListeners();
    }
  }

  /**
   * @internal
   */
  _getShaderProgramPool(shader: Shader): ShaderProgramPool {
    const index = shader._shaderId;
    const shaderProgramPools = this._shaderProgramPools;
    let pool = shaderProgramPools[index];
    if (!pool) {
      const length = index + 1;
      if (length < shaderProgramPools.length) {
        shaderProgramPools.length = length;
      }
      shaderProgramPools[index] = pool = new ShaderProgramPool();
    }
    return pool;
  }

  _render(scene: Scene): void {
    const cameras = scene._activeCameras;
    const componentsManager = this._componentsManager;
    const deltaTime = this.time.deltaTime;
    componentsManager.callRendererOnUpdate(deltaTime);

    scene._updateShaderData();

    if (cameras.length > 0) {
      for (let i = 0, l = cameras.length; i < l; i++) {
        const camera = cameras[i];
        const cameraEntity = camera.entity;
        if (camera.enabled && cameraEntity.isActiveInHierarchy) {
          componentsManager.callCameraOnBeginRender(camera);
          Scene.sceneFeatureManager.callFeatureMethod(scene, "preRender", [scene, camera]); //TODO: will be removed
          camera.render();
          Scene.sceneFeatureManager.callFeatureMethod(scene, "postRender", [scene, camera]); //TODO: will be removed
          componentsManager.callCameraOnEndRender(camera);
        }
      }
    } else {
      Logger.debug("NO active camera.");
    }
  }

  private _createSpriteMaterial(): Material {
    const material = new Material(this, Shader.find("Sprite"));
    const renderState = material.renderState;
    const target = renderState.blendState.targetBlendState;
    target.enabled = true;
    target.sourceColorBlendFactor = BlendFactor.SourceAlpha;
    target.destinationColorBlendFactor = BlendFactor.OneMinusSourceAlpha;
    target.sourceAlphaBlendFactor = BlendFactor.One;
    target.destinationAlphaBlendFactor = BlendFactor.OneMinusSourceAlpha;
    target.colorBlendOperation = target.alphaBlendOperation = BlendOperation.Add;
    renderState.depthState.writeEnabled = false;
    renderState.rasterState.cullMode = CullMode.Off;
    material.renderQueueType = RenderQueueType.Transparent;
    material.isGCIgnored = true;
    return material;
  }

  private _createSpriteMaskMaterial(): Material {
    const material = new Material(this, Shader.find("SpriteMask"));
    const renderState = material.renderState;
    renderState.blendState.targetBlendState.colorWriteMask = ColorWriteMask.None;
    renderState.rasterState.cullMode = CullMode.Off;
    renderState.stencilState.enabled = true;
    renderState.depthState.enabled = false;
    material.isGCIgnored = true;
    return material;
  }

  //-----------------------------------------@deprecated-----------------------------------

  findFeature(Feature) {
    return engineFeatureManager.findFeature(this, Feature);
  }

  static registerFeature(Feature: new () => EngineFeature): void {
    engineFeatureManager.registerFeature(Feature);
  }

  features: EngineFeature[] = [];
}<|MERGE_RESOLUTION|>--- conflicted
+++ resolved
@@ -43,7 +43,6 @@
   readonly physicsManager: PhysicsManager;
 
   _componentsManager: ComponentsManager = new ComponentsManager();
-  _inputManager: InputManager;
   _hardwareRenderer: IHardwareRenderer;
   _lastRenderState: RenderState = new RenderState();
   _renderElementPool: ClassPool<RenderElement> = new ClassPool(RenderElement);
@@ -180,8 +179,6 @@
     this._spriteMaskManager = new SpriteMaskManager(this);
     this._spriteDefaultMaterial = this._createSpriteMaterial();
     this._spriteMaskDefaultMaterial = this._createSpriteMaskMaterial();
-    /** Init InputManager. */
-    this._inputManager = new InputManager(this);
 
     this._inputManager = new InputManager(this);
 
@@ -256,15 +253,7 @@
     const scene = this._sceneManager._activeScene;
     const componentsManager = this._componentsManager;
     if (scene) {
-<<<<<<< HEAD
-      const cameras = scene._activeCameras;
-      if (cameras.length > 0) {
-        /** Sort on priority. */
-        cameras.sort((camera1, camera2) => camera1.priority - camera2.priority);
-      }
-=======
       scene._activeCameras.sort((camera1, camera2) => camera1.priority - camera2.priority);
->>>>>>> 9492ddc6
 
       componentsManager.callScriptOnStart();
       if (this.physicsManager) {
@@ -277,7 +266,6 @@
       componentsManager.callAnimationUpdate(deltaTime);
       componentsManager.callScriptOnLateUpdate(deltaTime);
 
-      this._inputManager._update();
       this._render(scene);
     }
 
