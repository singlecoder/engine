import {
  IHardwareRenderer,
  IInputOptions,
  IPhysics,
  IPhysicsManager,
  IShaderLab,
  IXRDevice
} from "@galacean/engine-design";
import { Color } from "@galacean/engine-math";
import { SpriteMaskInteraction } from "./2d";
import { Font } from "./2d/text/Font";
import { BasicResources } from "./BasicResources";
import { Camera } from "./Camera";
import { Canvas } from "./Canvas";
import { EngineSettings } from "./EngineSettings";
import { Entity } from "./Entity";
import { ClassPool } from "./RenderPipeline/ClassPool";
import { RenderContext } from "./RenderPipeline/RenderContext";
import { RenderData } from "./RenderPipeline/RenderData";
import { RenderElement } from "./RenderPipeline/RenderElement";
import { SpriteRenderData } from "./RenderPipeline/SpriteRenderData";
import { Scene } from "./Scene";
import { SceneManager } from "./SceneManager";
import { ContentRestorer } from "./asset/ContentRestorer";
import { ResourceManager } from "./asset/ResourceManager";
import { EventDispatcher, Logger, Time } from "./base";
import { GLCapabilityType } from "./base/Constant";
import { ColorSpace } from "./enums/ColorSpace";
import { InputManager } from "./input";
import { Material } from "./material/Material";
import { ParticleBufferUtils } from "./particle/ParticleBufferUtils";
import { PhysicsScene } from "./physics/PhysicsScene";
import { ColliderShape } from "./physics/shape/ColliderShape";
import { CompareFunction } from "./shader";
import { Shader } from "./shader/Shader";
import { ShaderMacro } from "./shader/ShaderMacro";
import { ShaderMacroCollection } from "./shader/ShaderMacroCollection";
import { ShaderPass } from "./shader/ShaderPass";
import { ShaderPool } from "./shader/ShaderPool";
import { ShaderProgramPool } from "./shader/ShaderProgramPool";
import { BlendFactor } from "./shader/enums/BlendFactor";
import { BlendOperation } from "./shader/enums/BlendOperation";
import { ColorWriteMask } from "./shader/enums/ColorWriteMask";
import { CullMode } from "./shader/enums/CullMode";
import { RenderQueueType } from "./shader/enums/RenderQueueType";
import { RenderState } from "./shader/state/RenderState";
import { Texture2D, Texture2DArray, TextureCube, TextureCubeFace, TextureFormat } from "./texture";
import { BatcherManager } from "./RenderPipeline/batcher/BatcherManager";
import { SpriteMaskManager } from "./RenderPipeline/SpriteMaskManager";
import { XRManager } from "./xr/XRManager";

ShaderPool.init();

/**
 * Engine.
 */
export class Engine extends EventDispatcher {
  /** @internal */
  static _gammaMacro: ShaderMacro = ShaderMacro.getByName("ENGINE_IS_COLORSPACE_GAMMA");
  /** @internal */
  static _noDepthTextureMacro: ShaderMacro = ShaderMacro.getByName("ENGINE_NO_DEPTH_TEXTURE");
  /** @internal Conversion of space units to pixel units for 2D. */
  static _pixelsPerUnit: number = 100;

  /** Input manager of Engine. */
  readonly inputManager: InputManager;
  /** XR manager of Engine. */
  readonly xrManager: XRManager;

  /** @internal */
  _batcherManager: BatcherManager;
  /** @internal */
  _spriteMaskManager: SpriteMaskManager;

  _particleBufferUtils: ParticleBufferUtils;
  /** @internal */
  _physicsInitialized: boolean = false;
  /** @internal */
  _physicalObjectsMap: Record<number, ColliderShape> = {};
  /** @internal */
  _nativePhysicsManager: IPhysicsManager;
  /* @internal */
  _hardwareRenderer: IHardwareRenderer;
  /* @internal */
  _lastRenderState: RenderState = new RenderState();

  /* @internal */
  _renderElementPool: ClassPool<RenderElement> = new ClassPool(RenderElement);
  /* @internal */
  _renderDataPool: ClassPool<RenderData> = new ClassPool(RenderData);
  /* @internal */
  _spriteRenderDataPool: ClassPool<SpriteRenderData> = new ClassPool(SpriteRenderData);

  /* @internal */
  _basicResources: BasicResources;
  /* @internal */
  _spriteDefaultMaterial: Material;
  /** @internal */
  _spriteDefaultMaterials: Material[] = [];
  /* @internal */
  _spriteMaskDefaultMaterial: Material;
  /* @internal */
  _textDefaultFont: Font;
  /* @internal */
  _renderContext: RenderContext = new RenderContext();

  /* @internal */
  _whiteTexture2D: Texture2D;
  /* @internal */
  _magentaTexture2D: Texture2D;
  /* @internal */
  _uintMagentaTexture2D: Texture2D;
  /* @internal */
  _magentaTextureCube: TextureCube;
  /* @internal */
  _magentaTexture2DArray: Texture2DArray;
  /* @internal */
  _meshMagentaMaterial: Material;
  /* @internal */
  _particleMagentaMaterial: Material;
  /* @internal */
  _depthTexture2D: Texture2D;

  /* @internal */
  _renderCount: number = 0;
  /* @internal */
  _shaderProgramPools: ShaderProgramPool[] = [];
  /** @internal */
  _canSpriteBatch: boolean = true;
  /** @internal */
  _fontMap: Record<string, Font> = {};
  /** @internal @todo: temporary solution */
  _macroCollection: ShaderMacroCollection = new ShaderMacroCollection();

  /** @internal */
  protected _canvas: Canvas;

  private _settings: EngineSettings = {};
  private _resourceManager: ResourceManager = new ResourceManager(this);
  private _sceneManager: SceneManager = new SceneManager(this);
  private _vSyncCount: number = 1;
  private _targetFrameRate: number = 60;
  private _time: Time = new Time();
  private _isPaused: boolean = true;
  private _requestId: number;
  private _timeoutId: number;
  private _vSyncCounter: number = 1;
  private _targetFrameInterval: number = 1000 / 60;
  private _destroyed: boolean = false;
  private _frameInProcess: boolean = false;
  private _waitingDestroy: boolean = false;
  private _isDeviceLost: boolean = false;
  private _waitingGC: boolean = false;

  private _animate = () => {
    if (this._vSyncCount) {
      const raf = this.xrManager?._getRequestAnimationFrame() || requestAnimationFrame;
      this._requestId = raf(this._animate);
      if (this._vSyncCounter++ % this._vSyncCount === 0) {
        this.update();
        this._vSyncCounter = 1;
      }
    } else {
      this._timeoutId = window.setTimeout(this._animate, this._targetFrameInterval);
      this.update();
    }
  };

  /**
   * Settings of Engine.
   */
  get settings(): EngineSettings {
    return this._settings;
  }

  /**
   * The canvas to use for rendering.
   */
  get canvas(): Canvas {
    return this._canvas;
  }

  /**
   * The resource manager.
   */
  get resourceManager(): ResourceManager {
    return this._resourceManager;
  }

  /**
   * The scene manager.
   */
  get sceneManager(): SceneManager {
    return this._sceneManager;
  }

  /**
   * The time information of the engine.
   */
  get time(): Time {
    return this._time;
  }

  /**
   * Whether the engine is paused.
   */
  get isPaused(): boolean {
    return this._isPaused;
  }

  /**
   * The number of vertical synchronization means the number of vertical blanking for one frame.
   * @remarks 0 means that the vertical synchronization is turned off.
   */
  get vSyncCount(): number {
    return this._vSyncCount;
  }

  set vSyncCount(value: number) {
    this._vSyncCount = Math.max(0, Math.floor(value));
  }

  /**
   * Set the target frame rate you want to achieve.
   * @remarks
   * It only takes effect when vSyncCount = 0 (ie, vertical synchronization is turned off).
   * The larger the value, the higher the target frame rate, Number.POSITIVE_INFINITY represents the infinite target frame rate.
   */
  get targetFrameRate(): number {
    return this._targetFrameRate;
  }

  set targetFrameRate(value: number) {
    value = Math.max(0.000001, value);
    this._targetFrameRate = value;
    this._targetFrameInterval = 1000 / value;
  }

  /**
   * Indicates whether the engine is destroyed.
   */
  get destroyed(): boolean {
    return this._destroyed;
  }

  protected constructor(canvas: Canvas, hardwareRenderer: IHardwareRenderer, configuration: EngineConfiguration) {
    super();
    this._hardwareRenderer = hardwareRenderer;
    this._hardwareRenderer.init(canvas, this._onDeviceLost.bind(this), this._onDeviceRestored.bind(this));

    this._canvas = canvas;

    this._spriteMaskManager = new SpriteMaskManager(this);
    const { _spriteDefaultMaterials: spriteDefaultMaterials } = this;
    this._spriteDefaultMaterial = spriteDefaultMaterials[SpriteMaskInteraction.None] = this._createSpriteMaterial(
      SpriteMaskInteraction.None
    );
    spriteDefaultMaterials[SpriteMaskInteraction.VisibleInsideMask] = this._createSpriteMaterial(
      SpriteMaskInteraction.VisibleInsideMask
    );
    spriteDefaultMaterials[SpriteMaskInteraction.VisibleOutsideMask] = this._createSpriteMaterial(
      SpriteMaskInteraction.VisibleOutsideMask
    );
    this._spriteMaskDefaultMaterial = this._createSpriteMaskMaterial();
    this._textDefaultFont = Font.createFromOS(this, "Arial");
    this._textDefaultFont.isGCIgnored = true;

    this.inputManager = new InputManager(this);
    this._batcherManager = new BatcherManager(this);
    this._spriteMaskManager = new SpriteMaskManager(this);
    this.inputManager = new InputManager(this, configuration.input);

    const { xrDevice } = configuration;
    if (xrDevice) {
      this.xrManager = new XRManager();
      this.xrManager._initialize(this, xrDevice);
    }

    this._initMagentaTextures(hardwareRenderer);

    if (!hardwareRenderer.canIUse(GLCapabilityType.depthTexture)) {
      this._macroCollection.enable(Engine._noDepthTextureMacro);
    } else {
      const depthTexture2D = new Texture2D(this, 1, 1, TextureFormat.Depth16, false);
      depthTexture2D.isGCIgnored = true;
      this._depthTexture2D = depthTexture2D;
    }

    const meshMagentaMaterial = new Material(this, Shader.find("unlit"));
    meshMagentaMaterial.isGCIgnored = true;
    meshMagentaMaterial.shaderData.setColor("material_BaseColor", new Color(1.0, 0.0, 1.01, 1.0));
    this._meshMagentaMaterial = meshMagentaMaterial;

    const particleMagentaMaterial = new Material(this, Shader.find("particle-shader"));
    particleMagentaMaterial.isGCIgnored = true;
    particleMagentaMaterial.shaderData.setColor("material_BaseColor", new Color(1.0, 0.0, 1.01, 1.0));
    this._particleMagentaMaterial = particleMagentaMaterial;

    const innerSettings = this._settings;
    const colorSpace = configuration.colorSpace || ColorSpace.Linear;
    colorSpace === ColorSpace.Gamma && this._macroCollection.enable(Engine._gammaMacro);
    innerSettings.colorSpace = colorSpace;

    this._basicResources = new BasicResources(this);
    this._particleBufferUtils = new ParticleBufferUtils(this);
  }

  /**
   * Create an entity.
   * @param name - The name of the entity
   * @returns Entity
   */
  createEntity(name?: string): Entity {
    return new Entity(this, name);
  }

  /**
   * Pause the engine.
   */
  pause(): void {
    this._isPaused = true;
    const caf = this.xrManager?._getCancelAnimationFrame() || cancelAnimationFrame;
    caf(this._requestId);
    clearTimeout(this._timeoutId);
  }

  /**
   * Resume the engine.
   */
  resume(): void {
    if (!this._isPaused) return;
    this._isPaused = false;
    this.time._reset();
    if (this._vSyncCount) {
      const raf = this.xrManager?._getRequestAnimationFrame() || requestAnimationFrame;
      this._requestId = raf(this._animate);
    } else {
      this._timeoutId = window.setTimeout(this._animate, this._targetFrameInterval);
    }
  }

  /**
   * Update the engine loop manually. If you call engine.run(), you generally don't need to call this function.
   */
  update(): void {
    const time = this._time;
    time._update();

    const deltaTime = time.deltaTime;
    this._frameInProcess = true;

    this._renderElementPool.resetPool();
    this._renderDataPool.resetPool();
    this._spriteRenderDataPool.resetPool();

    this.xrManager?._update();
    const { inputManager, _physicsInitialized: physicsInitialized } = this;
    inputManager._update();

    const scenes = this._sceneManager._scenes.getLoopArray();
    const sceneCount = scenes.length;

    // Sort cameras and fire script `onStart`
    for (let i = 0; i < sceneCount; i++) {
      const scene = scenes[i];
      if (!scene.isActive || scene.destroyed) continue;
      const componentsManager = scene._componentsManager;
      componentsManager.sortCameras();
      componentsManager.callScriptOnStart();
    }

    // Update physics and fire `onPhysicsUpdate`
    if (physicsInitialized) {
      for (let i = 0; i < sceneCount; i++) {
        const scene = scenes[i];
        if (!scene.isActive || scene.destroyed) continue;
        scene.physics._update(deltaTime);
      }
    }

    // Fire `onPointerXX`
    physicsInitialized && inputManager._firePointerScript(scenes);

    // Fire `onUpdate`
    for (let i = 0; i < sceneCount; i++) {
      const scene = scenes[i];
      if (!scene.isActive || scene.destroyed) continue;
      scene._componentsManager.callScriptOnUpdate(deltaTime);
    }

    // Update `Animator` logic
    for (let i = 0; i < sceneCount; i++) {
      const scene = scenes[i];
      if (!scene.isActive || scene.destroyed) continue;
      scene._componentsManager.callAnimationUpdate(deltaTime);
    }

    // Fire `onLateUpdate`
    for (let i = 0; i < sceneCount; i++) {
      const scene = scenes[i];
      if (!scene.isActive || scene.destroyed) continue;
      scene._componentsManager.callScriptOnLateUpdate(deltaTime);
    }

    // Render scene and fire `onBeginRender` and `onEndRender`
    if (!this._isDeviceLost) {
      this._render(scenes);
    }

    if (this._waitingDestroy) {
      this._destroy();
    } else {
      // Handling invalid scripts and fire `onDestroy`
      for (let i = 0; i < sceneCount; i++) {
        const scene = scenes[i];
        if (!scene.isActive || scene.destroyed) continue;
        scene._componentsManager.handlingInvalidScripts();
      }
    }

    if (this._waitingGC) {
      this._gc();
      this._waitingGC = false;
    }
    this._frameInProcess = false;
  }

  /**
   * Execution engine loop.
   */
  run(): void {
    this.resume();
    this.dispatch("run", this);
  }

  /**
   * Force lose graphic device.
   * @remarks Used to simulate the phenomenon after the real loss of device.
   */
  forceLoseDevice(): void {
    this._hardwareRenderer.forceLoseDevice();
  }

  /**
   * Force restore graphic device.
   * @remarks Used to simulate the phenomenon after the real restore of device.
   */
  forceRestoreDevice(): void {
    this._hardwareRenderer.forceRestoreDevice();
  }

  private _destroy(): void {
    this._sceneManager._destroyAllScene();

    this._resourceManager._destroy();
    this._textDefaultFont = null;
    this._fontMap = null;

    this.inputManager._destroy();
    this._batcherManager.destroy();
    this._spriteMaskManager.destroy();
    this.xrManager?._destroy();
    this.dispatch("shutdown", this);

    // Cancel animation
    this.pause();

    this._hardwareRenderer.destroy();

    this.removeAllEventListeners();

    this._animate = null;
    this._sceneManager = null;
    this._resourceManager = null;
    this._canvas = null;
    this._time = null;

    this._waitingDestroy = false;
    this._destroyed = true;
  }

  /**
   * Destroy engine.
   * @remarks If call during frame execution will delay until the end of the frame
   */
  destroy(): void {
    if (this._destroyed) {
      return;
    }

    if (this._frameInProcess) {
      this._waitingDestroy = true;
    } else {
      this._destroy();
    }
  }

  /**
   * @internal
   */
  _getShaderProgramPool(shaderPass: ShaderPass): ShaderProgramPool {
    const index = shaderPass._shaderPassId;
    const shaderProgramPools = this._shaderProgramPools;
    let pool = shaderProgramPools[index];
    if (!pool) {
      const length = index + 1;
      if (length > shaderProgramPools.length) {
        shaderProgramPools.length = length;
      }
      shaderProgramPools[index] = pool = new ShaderProgramPool();
      shaderPass._shaderProgramPools.push(pool);
    }
    return pool;
  }

  /**
   * @internal
   */
  _render(scenes: ReadonlyArray<Scene>): void {
    // Update `Renderer` logic and shader data
    const deltaTime = this.time.deltaTime;
    for (let i = 0, n = scenes.length; i < n; i++) {
      const scene = scenes[i];
      if (!scene.isActive || scene.destroyed) continue;
      scene._componentsManager.callRendererOnUpdate(deltaTime);
      scene._updateShaderData();
    }

    // Fire script `onBeginRender` and `onEndRender`
    for (let i = 0, n = scenes.length; i < n; i++) {
      const scene = scenes[i];
      if (!scene.isActive || scene.destroyed) continue;
      const cameras = scene._componentsManager._activeCameras;

      if (cameras.length === 0) {
        Logger.debug("No active camera in scene.");
        continue;
      }

      cameras.forEach(
        (camera: Camera) => {
          const componentsManager = scene._componentsManager;
          componentsManager.callCameraOnBeginRender(camera);
          camera.render();
          componentsManager.callCameraOnEndRender(camera);

          // Temp solution for webgl implement bug
          if (this._hardwareRenderer._options._forceFlush) {
            this._hardwareRenderer.flush();
          }
        },
        (camera: Camera, index: number) => {
          camera._cameraIndex = index;
        }
      );
    }
  }

  /**
   * @internal
   * Standalone for CanvasRenderer plugin.
   */
  _initMagentaTextures(hardwareRenderer: IHardwareRenderer) {
    const whitePixel = new Uint8Array([255, 255, 255, 255]);
    const whiteTexture2D = new Texture2D(this, 1, 1, TextureFormat.R8G8B8A8, false);
    whiteTexture2D.setPixelBuffer(whitePixel);
    whiteTexture2D.isGCIgnored = true;

    const magentaPixel = new Uint8Array([255, 0, 255, 255]);
    const magentaTexture2D = new Texture2D(this, 1, 1, TextureFormat.R8G8B8A8, false);
    magentaTexture2D.setPixelBuffer(magentaPixel);
    magentaTexture2D.isGCIgnored = true;

    this.resourceManager.addContentRestorer(
      new (class extends ContentRestorer<Texture2D> {
        constructor() {
          super(magentaTexture2D);
        }
        restoreContent() {
          this.resource.setPixelBuffer(magentaPixel);
        }
      })()
    );

    const magentaTextureCube = new TextureCube(this, 1, TextureFormat.R8G8B8A8, false);
    for (let i = 0; i < 6; i++) {
      magentaTextureCube.setPixelBuffer(TextureCubeFace.PositiveX + i, magentaPixel);
    }
    magentaTextureCube.isGCIgnored = true;

    this.resourceManager.addContentRestorer(
      new (class extends ContentRestorer<TextureCube> {
        constructor() {
          super(magentaTextureCube);
        }
        restoreContent() {
          for (let i = 0; i < 6; i++) {
            this.resource.setPixelBuffer(TextureCubeFace.PositiveX + i, magentaPixel);
          }
        }
      })()
    );

    this._whiteTexture2D = whiteTexture2D;
    this._magentaTexture2D = magentaTexture2D;
    this._magentaTextureCube = magentaTextureCube;

    if (hardwareRenderer.isWebGL2) {
      const magentaPixel32 = new Uint32Array([255, 0, 255, 255]);
      const uintMagentaTexture2D = new Texture2D(this, 1, 1, TextureFormat.R32G32B32A32_UInt, false);
      uintMagentaTexture2D.setPixelBuffer(magentaPixel32);
      uintMagentaTexture2D.isGCIgnored = true;
      this.resourceManager.addContentRestorer(
        new (class extends ContentRestorer<Texture2D> {
          constructor() {
            super(uintMagentaTexture2D);
          }
          restoreContent() {
            this.resource.setPixelBuffer(magentaPixel32);
          }
        })()
      );

      const magentaTexture2DArray = new Texture2DArray(this, 1, 1, 1, TextureFormat.R8G8B8A8, false);
      magentaTexture2DArray.setPixelBuffer(0, magentaPixel);
      magentaTexture2DArray.isGCIgnored = true;
      this.resourceManager.addContentRestorer(
        new (class extends ContentRestorer<Texture2DArray> {
          constructor() {
            super(magentaTexture2DArray);
          }
          restoreContent() {
            this.resource.setPixelBuffer(0, magentaPixel);
          }
        })()
      );

      this._uintMagentaTexture2D = uintMagentaTexture2D;
      this._magentaTexture2DArray = magentaTexture2DArray;
    }
  }

  /**
   * @internal
   */
  _pendingGC() {
    if (this._frameInProcess) {
      this._waitingGC = true;
    } else {
      this._gc();
    }
  }

  /**
   * @internal
   */
  protected _initialize(configuration: EngineConfiguration): Promise<Engine> {
    const { shaderLab, physics } = configuration;

    if (shaderLab) {
      Shader._shaderLab = shaderLab;
    }

    const initializePromises = new Array<Promise<any>>();
    if (physics) {
      initializePromises.push(
        physics.initialize().then(() => {
          PhysicsScene._nativePhysics = physics;
          this._nativePhysicsManager = physics.createPhysicsManager();
          this._physicsInitialized = true;
          return this;
        })
      );
    }

    const loaders = ResourceManager._loaders;
    for (let key in loaders) {
      const loader = loaders[key];
      if (loader.initialize) initializePromises.push(loader.initialize(this, configuration));
    }
    return Promise.all(initializePromises).then(() => this);
  }

  private _createSpriteMaterial(maskInteraction: SpriteMaskInteraction): Material {
    const material = new Material(this, Shader.find("Sprite"));
    const renderState = material.renderState;
    const target = renderState.blendState.targetBlendState;
    target.enabled = true;
    target.sourceColorBlendFactor = BlendFactor.SourceAlpha;
    target.destinationColorBlendFactor = BlendFactor.OneMinusSourceAlpha;
    target.sourceAlphaBlendFactor = BlendFactor.One;
    target.destinationAlphaBlendFactor = BlendFactor.OneMinusSourceAlpha;
    target.colorBlendOperation = target.alphaBlendOperation = BlendOperation.Add;
    if (maskInteraction !== SpriteMaskInteraction.None) {
      const stencilState = renderState.stencilState;
      stencilState.enabled = true;
      stencilState.writeMask = 0x00;
      stencilState.referenceValue = 1;
      const compare =
        maskInteraction === SpriteMaskInteraction.VisibleInsideMask
          ? CompareFunction.LessEqual
          : CompareFunction.Greater;
      stencilState.compareFunctionFront = compare;
      stencilState.compareFunctionBack = compare;
    }
    renderState.depthState.writeEnabled = false;
    renderState.rasterState.cullMode = CullMode.Off;
    renderState.renderQueueType = RenderQueueType.Transparent;
    material.isGCIgnored = true;
    return material;
  }

  private _createSpriteMaskMaterial(): Material {
    const material = new Material(this, Shader.find("SpriteMask"));
    const renderState = material.renderState;
    renderState.blendState.targetBlendState.colorWriteMask = ColorWriteMask.None;
    renderState.rasterState.cullMode = CullMode.Off;
    renderState.stencilState.enabled = true;
    renderState.depthState.enabled = false;
    material.isGCIgnored = true;
    return material;
  }

  private _onDeviceLost(): void {
    this._isDeviceLost = true;
    // Lose graphic resources
    this.resourceManager._lostGraphicResources();
    console.log("Device lost.");
    this.dispatch("devicelost", this);
  }

  private _onDeviceRestored(): void {
    this._hardwareRenderer.resetState();
    this._lastRenderState = new RenderState();
    // Clear shader pools
    this._shaderProgramPools.length = 0;

    const { resourceManager } = this;
    // Restore graphic resources
    resourceManager._restoreGraphicResources();
    console.log("Graphic resource restored.");

    // Restore resources content
    resourceManager
      ._restoreResourcesContent()
      .then(() => {
        console.log("Graphic resource content restored.\n\n" + "Device restored.");
        this.dispatch("devicerestored", this);
        this._isDeviceLost = false;
      })
      .catch((error) => {
        console.error(error);
      });
  }

  private _gc(): void {
    this._renderElementPool.garbageCollection();
    this._renderDataPool.garbageCollection();
    this._spriteRenderDataPool.garbageCollection();
<<<<<<< HEAD
=======
    this._spriteMaskRenderDataPool.garbageCollection();
    this._textRenderDataPool.garbageCollection();
    this._renderContext.garbageCollection();
>>>>>>> ce81fcbf
  }

  /**
   * @deprecated
   * The first scene physics manager.
   */
  get physicsManager() {
    return this.sceneManager.scenes[0]?.physics;
  }
}

/**
 * Engine configuration.
 */
export interface EngineConfiguration {
  /** Physics. */
  physics?: IPhysics;
  /** XR Device. */
  xrDevice?: IXRDevice;
  /** Color space. */
  colorSpace?: ColorSpace;
  /** Shader lab. */
  shaderLab?: IShaderLab;
  /** Input options. */
  input?: IInputOptions;
}<|MERGE_RESOLUTION|>--- conflicted
+++ resolved
@@ -757,12 +757,7 @@
     this._renderElementPool.garbageCollection();
     this._renderDataPool.garbageCollection();
     this._spriteRenderDataPool.garbageCollection();
-<<<<<<< HEAD
-=======
-    this._spriteMaskRenderDataPool.garbageCollection();
-    this._textRenderDataPool.garbageCollection();
     this._renderContext.garbageCollection();
->>>>>>> ce81fcbf
   }
 
   /**
