import { ResourceManager } from "./asset/ResourceManager";
import { Event, EventDispatcher, Logger, Time } from "./base";
import { Canvas } from "./Canvas";
import { ComponentsManager } from "./ComponentsManager";
import { EngineFeature } from "./EngineFeature";
import { Entity } from "./Entity";
import { FeatureManager } from "./FeatureManager";
import { IHardwareRenderer } from "./renderingHardwareInterface/IHardwareRenderer";
<<<<<<< HEAD
=======
import { ClassPool } from "./RenderPipeline/ClassPool";
import { RenderContext } from "./RenderPipeline/RenderContext";
>>>>>>> 64883273
import { RenderElement } from "./RenderPipeline/RenderElement";
import { SpriteElement } from "./RenderPipeline/SpriteElement";
import { Scene } from "./Scene";
import { SceneManager } from "./SceneManager";
import { Shader } from "./shader/Shader";
import { ShaderPool } from "./shader/ShaderPool";
import { ShaderProgramPool } from "./shader/ShaderProgramPool";
import { RenderState } from "./shader/state/RenderState";

/** TODO: delete */
const engineFeatureManager = new FeatureManager<EngineFeature>();
ShaderPool.init();

/**
 * Engine.
 */
export class Engine extends EventDispatcher {
  _componentsManager: ComponentsManager = new ComponentsManager();
  _hardwareRenderer: IHardwareRenderer;
  _lastRenderState: RenderState = new RenderState();
  _renderElementPool: ClassPool<RenderElement> = new ClassPool(RenderElement);
  _renderContext: RenderContext = new RenderContext();

  /* @internal */
  _renderCount: number = 0;
  /* @internal */
  _shaderProgramPools: ShaderProgramPool[] = [];

  protected _canvas: Canvas;
  private _resourceManager: ResourceManager = new ResourceManager(this);
  private _sceneManager: SceneManager = new SceneManager(this);
  private _vSyncCount: number = 1;
  private _targetFrameRate: number = 60;
  private _time: Time = new Time();
  private _isPaused: boolean = true;
  private _requestId: number;
  private _timeoutId: number;
  private _vSyncCounter: number = 1;
  private _targetFrameInterval: number = 1000 / 60;

  private _animate = () => {
    if (this._vSyncCount) {
      this._requestId = requestAnimationFrame(this._animate);
      if (this._vSyncCounter++ % this._vSyncCount === 0) {
        this.update();
        this._vSyncCounter = 1;
      }
    } else {
      this._timeoutId = window.setTimeout(this._animate, this._targetFrameInterval);
      this.update();
    }
  };

  /**
   * The canvas to use for rendering.
   * @readonly
   */
  get canvas(): Canvas {
    return this._canvas;
  }

  /**
   * Get the resource manager.
   * @readonly
   */
  get resourceManager(): ResourceManager {
    return this._resourceManager;
  }

  /**
   * Get the scene manager.
   * @readonly
   */
  get sceneManager(): SceneManager {
    return this._sceneManager;
  }

  /**
   * Get the Time class.
   * @readonly
   */
  get time(): Time {
    return this._time;
  }

  /**
   * Whether the engine is paused.
   * @readonly
   */
  get isPaused(): boolean {
    return this._isPaused;
  }

  /**
   * The number of vertical synchronization means the number of vertical blanking for one frame.
   * @remarks 0 means that the vertical synchronization is turned off.
   */
  get vSyncCount(): number {
    return this._vSyncCount;
  }

  set vSyncCount(value: number) {
    this._vSyncCount = Math.max(0, Math.floor(value));
  }

  /**
   * Set the target frame rate you want to achieve.
   * @remarks
   * It only takes effect when vSyncCount = 0 (ie, vertical synchronization is turned off).
   * The larger the value, the higher the target frame rate, Number.POSITIVE_INFINIT represents the infinite target frame rate.
   */
  get targetFrameRate(): number {
    return this._targetFrameRate;
  }

  set targetFrameRate(value: number) {
    value = Math.max(0.000001, value);
    this._targetFrameRate = value;
    this._targetFrameInterval = 1000 / value;
  }

  /**
   * Create engine.
   * @param canvas - The canvas to use for rendering
   * @param hardwareRenderer - Graphics API renderer
   */
  constructor(canvas: Canvas, hardwareRenderer: IHardwareRenderer) {
    super(null);
    this._hardwareRenderer = hardwareRenderer;
    this._hardwareRenderer.init(canvas);
    this._canvas = canvas;
    // @todo delete
    engineFeatureManager.addObject(this);
    this._sceneManager.activeScene = new Scene(this, "DefaultScene");
  }

  /**
   * Create an entity.
   * @param name - The name of the entity
   * @returns Entity
   */
  createEntity(name?: string): Entity {
    return new Entity(this, name);
  }

  /**
   * Pause the engine.
   */
  pause(): void {
    this._isPaused = true;
    cancelAnimationFrame(this._requestId);
    clearTimeout(this._timeoutId);
  }

  /**
   * Resume the engine.
   */
  resume(): void {
    if (!this._isPaused) return;
    this._isPaused = false;
    this.time.reset();
    requestAnimationFrame(this._animate);
  }

  /**
   * Update the engine loop manually. If you call engine.run(), you generally don't need to call this function.
   */
  update(): void {
    const time = this._time;
    const deltaTime = time.deltaTime;

    time.tick();
    RenderElement._restPool();
    SpriteElement._restPool();

    engineFeatureManager.callFeatureMethod(this, "preTick", [this, this._sceneManager._activeScene]);

    const scene = this._sceneManager._activeScene;
    const componentsManager = this._componentsManager;
    if (scene) {
      componentsManager.callScriptOnStart();
      componentsManager.callScriptOnUpdate(deltaTime);
      componentsManager.callAnimationUpdate(deltaTime);
      componentsManager.callScriptOnLateUpdate(deltaTime);

      this._render(scene);
    }

    this._componentsManager.callComponentDestory();

    engineFeatureManager.callFeatureMethod(this, "postTick", [this, this._sceneManager._activeScene]);
  }

  /**
   * Execution engine loop.
   */
  run(): void {
    // @todo: delete
    engineFeatureManager.callFeatureMethod(this, "preLoad", [this]);
    this.resume();
    this.trigger(new Event("run", this));
  }

  /**
   * Destroy engine.
   */
  destroy(): void {
    if (this._sceneManager) {
      // -- event
      this.trigger(new Event("shutdown", this));
      engineFeatureManager.callFeatureMethod(this, "shutdown", [this]);

      // -- cancel animation
      this.pause();

      this._animate = null;

      this._sceneManager._activeScene.destroy();
      this._resourceManager.gc();
      // If engine destroy, callComponentDestory() maybe will not call anymore.
      this._componentsManager.callComponentDestory();
      this._sceneManager = null;
      this._resourceManager = null;

      this._canvas = null;

      this.features = [];
      this._time = null;

      // todo: delete
      (engineFeatureManager as any)._objects = [];
      this.removeAllEventListeners();
    }
  }

  /**
   * @internal
   */
  _getShaderProgramPool(shader: Shader): ShaderProgramPool {
    const index = shader._shaderId;
    const shaderProgramPools = this._shaderProgramPools;
    let pool = shaderProgramPools[index];
    if (!pool) {
      const length = index + 1;
      if (length < shaderProgramPools.length) {
        shaderProgramPools.length = length;
      }
      shaderProgramPools[index] = pool = new ShaderProgramPool();
    }
    return pool;
  }

  _render(scene: Scene): void {
    const cameras = scene._activeCameras;
    const componentsManager = this._componentsManager;
    const deltaTime = this.time.deltaTime;
    componentsManager.callRendererOnUpdate(deltaTime);

    scene._updateShaderData();

    if (cameras.length > 0) {
      // Sort on priority
      //@ts-ignore
      cameras.sort((camera1, camera2) => camera1.priority - camera2.priority);
      for (let i = 0, l = cameras.length; i < l; i++) {
        const camera = cameras[i];
        const cameraEntity = camera.entity;
        if (camera.enabled && cameraEntity.isActiveInHierarchy) {
          componentsManager.callCameraOnBeginRender(camera);
          Scene.sceneFeatureManager.callFeatureMethod(scene, "preRender", [scene, camera]); //TODO: will be removed
          camera.render();
          Scene.sceneFeatureManager.callFeatureMethod(scene, "postRender", [scene, camera]); //TODO: will be removed
          componentsManager.callCameraOnEndRender(camera);
        }
      }
    } else {
      Logger.debug("NO active camera.");
    }
  }

  //-----------------------------------------@deprecated-----------------------------------

  findFeature(Feature) {
    return engineFeatureManager.findFeature(this, Feature);
  }

  static registerFeature(Feature: new () => EngineFeature): void {
    engineFeatureManager.registerFeature(Feature);
  }

  features: EngineFeature[] = [];
}<|MERGE_RESOLUTION|>--- conflicted
+++ resolved
@@ -6,11 +6,8 @@
 import { Entity } from "./Entity";
 import { FeatureManager } from "./FeatureManager";
 import { IHardwareRenderer } from "./renderingHardwareInterface/IHardwareRenderer";
-<<<<<<< HEAD
-=======
 import { ClassPool } from "./RenderPipeline/ClassPool";
 import { RenderContext } from "./RenderPipeline/RenderContext";
->>>>>>> 64883273
 import { RenderElement } from "./RenderPipeline/RenderElement";
 import { SpriteElement } from "./RenderPipeline/SpriteElement";
 import { Scene } from "./Scene";
