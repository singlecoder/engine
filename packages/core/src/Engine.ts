--- conflicted
+++ resolved
@@ -20,16 +20,10 @@
 import { GLCapabilityType } from "./base/Constant";
 import { ColorSpace } from "./enums/ColorSpace";
 import { InputManager } from "./input";
-<<<<<<< HEAD
 import { Material } from "./material/Material";
 import { ParticleBufferUtils } from "./particle/ParticleBufferUtils";
 import { PhysicsScene } from "./physics/PhysicsScene";
 import { ColliderShape } from "./physics/shape/ColliderShape";
-=======
-import { LightManager } from "./lighting/LightManager";
-import { Material } from "./material/Material";
-import { PhysicsManager } from "./physics";
->>>>>>> 65172dad
 import { IHardwareRenderer } from "./renderingHardwareInterface";
 import { Shader } from "./shader/Shader";
 import { ShaderMacro } from "./shader/ShaderMacro";
@@ -320,7 +314,6 @@
     this._spriteMaskRenderDataPool.resetPool();
     this._textRenderDataPool.resetPool();
 
-<<<<<<< HEAD
     const { inputManager, _physicsInitialized: physicsInitialized } = this;
     inputManager._update();
 
@@ -332,22 +325,6 @@
       if (scene.destroyed) continue;
       scene._cameraNeedSorting && scene._sortCameras();
       scene._componentsManager.callScriptOnStart();
-=======
-    const scene = this._sceneManager._activeScene;
-    const componentsManager = this._componentsManager;
-    if (scene) {
-      scene._activeCameras.sort((camera1, camera2) => camera1.priority - camera2.priority);
-
-      componentsManager.callScriptOnStart();
-      this.physicsManager._initialized && this.physicsManager._update(deltaTime);
-      this.inputManager._update();
-      componentsManager.callScriptOnUpdate(deltaTime);
-      componentsManager.callAnimationUpdate(deltaTime);
-      componentsManager.callScriptOnLateUpdate(deltaTime);
-      if (!this._isDeviceLost) {
-        this._render(scene);
-      }
->>>>>>> 65172dad
     }
 
     // Update physics and fire `onPhysicsUpdate`
@@ -384,7 +361,9 @@
     }
 
     // Render scene and fire `onBeginRender` and `onEndRender`
-    this._render(loopScenes);
+    if (!this._isDeviceLost) {
+      this._render(loopScenes);
+    }
 
     // Handling invalid scripts and fire `onDestroy`
     for (let i = 0; i < sceneCount; i++) {
