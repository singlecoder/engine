import { ResourceManager } from "./asset/ResourceManager";
import { Event, EventDispatcher, Logger, Time } from "./base";
import { Canvas } from "./Canvas";
import { ComponentsManager } from "./ComponentsManager";
import { EngineFeature } from "./EngineFeature";
import { Entity } from "./Entity";
import { FeatureManager } from "./FeatureManager";
import { IHardwareRenderer } from "./renderingHardwareInterface/IHardwareRenderer";
import { ClassPool } from "./RenderPipeline/ClassPool";
import { RenderContext } from "./RenderPipeline/RenderContext";
import { RenderElement } from "./RenderPipeline/RenderElement";
import { SpriteElement } from "./RenderPipeline/SpriteElement";
import { SpriteMaskElement } from "./RenderPipeline/SpriteMaskElement";
import { Scene } from "./Scene";
import { SceneManager } from "./SceneManager";
import { Shader } from "./shader/Shader";
import { ShaderPool } from "./shader/ShaderPool";
import { ShaderProgramPool } from "./shader/ShaderProgramPool";
import { RenderState } from "./shader/state/RenderState";
import { Texture2D, TextureCubeFace, TextureCubeMap, TextureFormat } from "./texture";

/** TODO: delete */
const engineFeatureManager = new FeatureManager<EngineFeature>();
ShaderPool.init();

/**
 * Engine.
 */
export class Engine extends EventDispatcher {
  _componentsManager: ComponentsManager = new ComponentsManager();
  _hardwareRenderer: IHardwareRenderer;
  _lastRenderState: RenderState = new RenderState();
  _renderElementPool: ClassPool<RenderElement> = new ClassPool(RenderElement);
  _spriteElementPool: ClassPool<SpriteElement> = new ClassPool(SpriteElement);
  _renderContext: RenderContext = new RenderContext();

  /* @internal */
  _whiteTexture2D: Texture2D;
  /* @internal */
  _whiteTextureCube: TextureCubeMap;
  /* @internal */
  _renderCount: number = 0;
  /* @internal */
  _shaderProgramPools: ShaderProgramPool[] = [];

  protected _canvas: Canvas;
  private _resourceManager: ResourceManager = new ResourceManager(this);
  private _sceneManager: SceneManager = new SceneManager(this);
  private _vSyncCount: number = 1;
  private _targetFrameRate: number = 60;
  private _time: Time = new Time();
  private _isPaused: boolean = true;
  private _requestId: number;
  private _timeoutId: number;
  private _vSyncCounter: number = 1;
  private _targetFrameInterval: number = 1000 / 60;

  private _animate = () => {
    if (this._vSyncCount) {
      this._requestId = requestAnimationFrame(this._animate);
      if (this._vSyncCounter++ % this._vSyncCount === 0) {
        this.update();
        this._vSyncCounter = 1;
      }
    } else {
      this._timeoutId = window.setTimeout(this._animate, this._targetFrameInterval);
      this.update();
    }
  };

  /**
   * The canvas to use for rendering.
   */
  get canvas(): Canvas {
    return this._canvas;
  }

  /**
   * Get the resource manager.
   */
  get resourceManager(): ResourceManager {
    return this._resourceManager;
  }

  /**
   * Get the scene manager.
   */
  get sceneManager(): SceneManager {
    return this._sceneManager;
  }

  /**
   * Get the Time class.
   */
  get time(): Time {
    return this._time;
  }

  /**
   * Whether the engine is paused.
   */
  get isPaused(): boolean {
    return this._isPaused;
  }

  /**
   * The number of vertical synchronization means the number of vertical blanking for one frame.
   * @remarks 0 means that the vertical synchronization is turned off.
   */
  get vSyncCount(): number {
    return this._vSyncCount;
  }

  set vSyncCount(value: number) {
    this._vSyncCount = Math.max(0, Math.floor(value));
  }

  /**
   * Set the target frame rate you want to achieve.
   * @remarks
   * It only takes effect when vSyncCount = 0 (ie, vertical synchronization is turned off).
   * The larger the value, the higher the target frame rate, Number.POSITIVE_INFINIT represents the infinite target frame rate.
   */
  get targetFrameRate(): number {
    return this._targetFrameRate;
  }

  set targetFrameRate(value: number) {
    value = Math.max(0.000001, value);
    this._targetFrameRate = value;
    this._targetFrameInterval = 1000 / value;
  }

  /**
   * Create engine.
   * @param canvas - The canvas to use for rendering
   * @param hardwareRenderer - Graphics API renderer
   */
  constructor(canvas: Canvas, hardwareRenderer: IHardwareRenderer) {
    super(null);
    this._hardwareRenderer = hardwareRenderer;
    this._hardwareRenderer.init(canvas);
    this._canvas = canvas;
    // @todo delete
    engineFeatureManager.addObject(this);
    this._sceneManager.activeScene = new Scene(this, "DefaultScene");

    const whitePixel = new Uint8Array([255, 255, 255, 255]);

    const whiteTextrue2D = new Texture2D(this, 1, 1, TextureFormat.R8G8B8A8, false);
    whiteTextrue2D.setPixelBuffer(whitePixel);
    whiteTextrue2D.isGCIgnored = true;

    const whiteTextrueCube = new TextureCubeMap(this, 1, TextureFormat.R8G8B8A8, false);
    whiteTextrueCube.setPixelBuffer(TextureCubeFace.PositiveX, whitePixel);
    whiteTextrueCube.setPixelBuffer(TextureCubeFace.NegativeX, whitePixel);
    whiteTextrueCube.setPixelBuffer(TextureCubeFace.PositiveY, whitePixel);
    whiteTextrueCube.setPixelBuffer(TextureCubeFace.NegativeY, whitePixel);
    whiteTextrueCube.setPixelBuffer(TextureCubeFace.PositiveZ, whitePixel);
    whiteTextrueCube.setPixelBuffer(TextureCubeFace.NegativeZ, whitePixel);
    whiteTextrueCube.isGCIgnored = true;

    this._whiteTexture2D = whiteTextrue2D;
    this._whiteTextureCube = whiteTextrueCube;
  }

  /**
   * Create an entity.
   * @param name - The name of the entity
   * @returns Entity
   */
  createEntity(name?: string): Entity {
    return new Entity(this, name);
  }

  /**
   * Pause the engine.
   */
  pause(): void {
    this._isPaused = true;
    cancelAnimationFrame(this._requestId);
    clearTimeout(this._timeoutId);
  }

  /**
   * Resume the engine.
   */
  resume(): void {
    if (!this._isPaused) return;
    this._isPaused = false;
    this.time.reset();
    requestAnimationFrame(this._animate);
  }

  /**
   * Update the engine loop manually. If you call engine.run(), you generally don't need to call this function.
   */
  update(): void {
    const time = this._time;
    const deltaTime = time.deltaTime;

    time.tick();
<<<<<<< HEAD
    RenderElement._restPool();
    SpriteElement._restPool();
    SpriteMaskElement._restPool();
=======
    this._renderElementPool.resetPool();
    this._spriteElementPool.resetPool();
>>>>>>> edaeee32

    engineFeatureManager.callFeatureMethod(this, "preTick", [this, this._sceneManager._activeScene]);

    const scene = this._sceneManager._activeScene;
    const componentsManager = this._componentsManager;
    if (scene) {
      componentsManager.callScriptOnStart();
      componentsManager.callScriptOnUpdate(deltaTime);
      componentsManager.callAnimationUpdate(deltaTime);
      componentsManager.callScriptOnLateUpdate(deltaTime);

      this._render(scene);
    }

    this._componentsManager.callComponentDestory();

    engineFeatureManager.callFeatureMethod(this, "postTick", [this, this._sceneManager._activeScene]);
  }

  /**
   * Execution engine loop.
   */
  run(): void {
    // @todo: delete
    engineFeatureManager.callFeatureMethod(this, "preLoad", [this]);
    this.resume();
    this.trigger(new Event("run", this));
  }

  /**
   * Destroy engine.
   */
  destroy(): void {
    if (this._sceneManager) {
      this._whiteTexture2D.destroy(true);
      this._whiteTextureCube.destroy(true);

      this.trigger(new Event("shutdown", this));
      engineFeatureManager.callFeatureMethod(this, "shutdown", [this]);

      // -- cancel animation
      this.pause();

      this._animate = null;

      this._sceneManager._activeScene.destroy();
      this._resourceManager.gc();
      // If engine destroy, callComponentDestory() maybe will not call anymore.
      this._componentsManager.callComponentDestory();
      this._sceneManager = null;
      this._resourceManager = null;

      this._canvas = null;

      this.features = [];
      this._time = null;

      // todo: delete
      (engineFeatureManager as any)._objects = [];
      this.removeAllEventListeners();
    }
  }

  /**
   * @internal
   */
  _getShaderProgramPool(shader: Shader): ShaderProgramPool {
    const index = shader._shaderId;
    const shaderProgramPools = this._shaderProgramPools;
    let pool = shaderProgramPools[index];
    if (!pool) {
      const length = index + 1;
      if (length < shaderProgramPools.length) {
        shaderProgramPools.length = length;
      }
      shaderProgramPools[index] = pool = new ShaderProgramPool();
    }
    return pool;
  }

  _render(scene: Scene): void {
    const cameras = scene._activeCameras;
    const componentsManager = this._componentsManager;
    const deltaTime = this.time.deltaTime;
    componentsManager.callRendererOnUpdate(deltaTime);

    scene._updateShaderData();

    if (cameras.length > 0) {
      // Sort on priority
      //@ts-ignore
      cameras.sort((camera1, camera2) => camera1.priority - camera2.priority);
      for (let i = 0, l = cameras.length; i < l; i++) {
        const camera = cameras[i];
        const cameraEntity = camera.entity;
        if (camera.enabled && cameraEntity.isActiveInHierarchy) {
          componentsManager.callCameraOnBeginRender(camera);
          Scene.sceneFeatureManager.callFeatureMethod(scene, "preRender", [scene, camera]); //TODO: will be removed
          camera.render();
          Scene.sceneFeatureManager.callFeatureMethod(scene, "postRender", [scene, camera]); //TODO: will be removed
          componentsManager.callCameraOnEndRender(camera);
        }
      }
    } else {
      Logger.debug("NO active camera.");
    }
  }

  //-----------------------------------------@deprecated-----------------------------------

  findFeature(Feature) {
    return engineFeatureManager.findFeature(this, Feature);
  }

  static registerFeature(Feature: new () => EngineFeature): void {
    engineFeatureManager.registerFeature(Feature);
  }

  features: EngineFeature[] = [];
}<|MERGE_RESOLUTION|>--- conflicted
+++ resolved
@@ -200,14 +200,8 @@
     const deltaTime = time.deltaTime;
 
     time.tick();
-<<<<<<< HEAD
-    RenderElement._restPool();
-    SpriteElement._restPool();
-    SpriteMaskElement._restPool();
-=======
     this._renderElementPool.resetPool();
     this._spriteElementPool.resetPool();
->>>>>>> edaeee32
 
     engineFeatureManager.callFeatureMethod(this, "preTick", [this, this._sceneManager._activeScene]);
 
