--- conflicted
+++ resolved
@@ -1,18 +1,10 @@
 import { Vector2 } from "@galacean/engine-math";
-<<<<<<< HEAD
-import { DisorderedArray } from "../../DisorderedArray";
 import { ClearableObjectPool } from "../../utils/ClearableObjectPool";
+import { DisorderedArray } from "../../utils/DisorderedArray";
 import { PointerButton } from "../enums/PointerButton";
 import { PointerPhase } from "../enums/PointerPhase";
 import { PointerEventData } from "./PointerEventData";
 import { PointerEventEmitter } from "./emitter/PointerEventEmitter";
-=======
-import { Entity } from "../../Entity";
-import { Script } from "../../Script";
-import { PointerButton } from "../enums/PointerButton";
-import { PointerPhase } from "../enums/PointerPhase";
-import { DisorderedArray } from "../../utils/DisorderedArray";
->>>>>>> a7b36adb
 
 /**
  * Pointer.
