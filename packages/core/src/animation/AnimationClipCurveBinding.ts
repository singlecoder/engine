import { Component } from "../Component";
import { Entity } from "../Entity";
import { AnimationCurve } from "./animationCurve";
import { IAnimationCurveCalculator } from "./animationCurve/interfaces/IAnimationCurveCalculator";
import { AnimationCurveOwner } from "./internal/animationCurveOwner/AnimationCurveOwner";
import { AnimationCurveLayerOwner } from "./internal/AnimationCurveLayerOwner";
import { KeyframeValueType } from "./Keyframe";

/**
 * Associate AnimationCurve and the Entity
 */
export class AnimationClipCurveBinding {
  /**
   * Path to the entity this curve applies to. The relativePath is formatted similar to a pathname,
   * e.g. "root/spine/leftArm". If relativePath is empty it refers to the entity the animation clip is attached to.
   */
  relativePath: string;
  /** The class type of the component that is animated. */
  type: new (entity: Entity) => Component;
  /** The index of the component that is animated. */
  typeIndex: number = 0;
  /** The name or path to the property being animated. */
  property: string;
  /** The animation curve. */
  curve: AnimationCurve<KeyframeValueType>;

  private _tempCurveOwner: Record<number, AnimationCurveOwner<KeyframeValueType>> = {};

  /**
   * @internal
   */
  _createCurveOwner(entity: Entity, component: Component): AnimationCurveOwner<KeyframeValueType> {
    const curveType = (<unknown>this.curve.constructor) as IAnimationCurveCalculator<KeyframeValueType>;
<<<<<<< HEAD
    const owner = new AnimationCurveOwner(entity, this.type, this.typeIndex, this.property, curveType);
=======
    const owner = new AnimationCurveOwner(entity, this.type, component, this.property, curveType);
>>>>>>> 025033e6
    curveType._initializeOwner(owner);
    owner.saveDefaultValue();
    return owner;
  }

  /**
   * @internal
   */
  _createCurveLayerOwner(owner: AnimationCurveOwner<KeyframeValueType>): AnimationCurveLayerOwner {
    const curveType = (<unknown>this.curve.constructor) as IAnimationCurveCalculator<KeyframeValueType>;
    const layerOwner = new AnimationCurveLayerOwner();
    layerOwner.curveOwner = owner;
    curveType._initializeLayerOwner(layerOwner);
    // If curve.keys.length is 0, updateFinishedState will assign 0 to the target, causing an error, so initialize by assigning defaultValue to finalValue.
    layerOwner.initFinalValue();
    return layerOwner;
  }

  /**
   * @internal
   */
  _getTempCurveOwner(entity: Entity, component: Component): AnimationCurveOwner<KeyframeValueType> {
    const { instanceId } = entity;
    if (!this._tempCurveOwner[instanceId]) {
      this._tempCurveOwner[instanceId] = this._createCurveOwner(entity, component);
    }
    return this._tempCurveOwner[instanceId];
  }
}<|MERGE_RESOLUTION|>--- conflicted
+++ resolved
@@ -1,10 +1,10 @@
 import { Component } from "../Component";
 import { Entity } from "../Entity";
+import { KeyframeValueType } from "./Keyframe";
 import { AnimationCurve } from "./animationCurve";
 import { IAnimationCurveCalculator } from "./animationCurve/interfaces/IAnimationCurveCalculator";
+import { AnimationCurveLayerOwner } from "./internal/AnimationCurveLayerOwner";
 import { AnimationCurveOwner } from "./internal/animationCurveOwner/AnimationCurveOwner";
-import { AnimationCurveLayerOwner } from "./internal/AnimationCurveLayerOwner";
-import { KeyframeValueType } from "./Keyframe";
 
 /**
  * Associate AnimationCurve and the Entity
@@ -31,11 +31,7 @@
    */
   _createCurveOwner(entity: Entity, component: Component): AnimationCurveOwner<KeyframeValueType> {
     const curveType = (<unknown>this.curve.constructor) as IAnimationCurveCalculator<KeyframeValueType>;
-<<<<<<< HEAD
-    const owner = new AnimationCurveOwner(entity, this.type, this.typeIndex, this.property, curveType);
-=======
     const owner = new AnimationCurveOwner(entity, this.type, component, this.property, curveType);
->>>>>>> 025033e6
     curveType._initializeOwner(owner);
     owner.saveDefaultValue();
     return owner;
