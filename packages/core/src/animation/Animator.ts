--- conflicted
+++ resolved
@@ -4,11 +4,7 @@
 import { ClassPool } from "../RenderPipeline/ClassPool";
 import { Renderer } from "../Renderer";
 import { Script } from "../Script";
-<<<<<<< HEAD
 import { Logger } from "../base/Logger";
-=======
-import { Logger } from "../base";
->>>>>>> 17ec7230
 import { assignmentClone, ignoreClone } from "../clone/CloneManager";
 import { AnimatorController } from "./AnimatorController";
 import { AnimatorState } from "./AnimatorState";
@@ -24,10 +20,7 @@
 import { AnimatorStateData } from "./internal/AnimatorStateData";
 import { AnimatorStatePlayData } from "./internal/AnimatorStatePlayData";
 import { AnimationCurveOwner } from "./internal/animationCurveOwner/AnimationCurveOwner";
-<<<<<<< HEAD
-
-=======
->>>>>>> 17ec7230
+
 /**
  * The controller of the animation system.
  */
