--- conflicted
+++ resolved
@@ -519,11 +519,6 @@
 
     let crossWeight = destPlayData.frameTime / (destState._getDuration() * layerData.crossFadeTransition.duration);
     crossWeight >= 1.0 && (crossWeight = 1.0);
-<<<<<<< HEAD
-    
-=======
-
->>>>>>> 23f58d7f
     srcPlayData.update();
     destPlayData.update();
 
