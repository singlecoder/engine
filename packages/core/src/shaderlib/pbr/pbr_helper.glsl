--- conflicted
+++ resolved
@@ -46,20 +46,6 @@
 }
 
 void initMaterial(out Material material, const in Geometry geometry){
-<<<<<<< HEAD
-        vec4 baseColor = u_baseColor;
-        float metal = u_metal;
-        float roughness = u_roughness;
-        vec3 specularColor = u_PBRSpecularColor;
-        float glossiness = u_glossiness;
-        float alphaCutoff = u_alphaCutoff;
-        float F0 = pow2( (material_IOR - 1.0) / (material_IOR + 1.0) );
-
-
-        #ifdef BASETEXTURE
-            vec4 baseTextureColor = texture2D(u_baseTexture, v_uv);
-            #ifndef OASIS_COLORSPACE_GAMMA
-=======
         vec4 baseColor = material_BaseColor;
         float metal = material_Metal;
         float roughness = material_Roughness;
@@ -70,7 +56,6 @@
         #ifdef MATERIAL_HAS_BASETEXTURE
             vec4 baseTextureColor = texture2D(material_BaseTexture, v_uv);
             #ifndef ENGINE_IS_COLORSPACE_GAMMA
->>>>>>> 40c95d0d
                 baseTextureColor = gammaToLinear(baseTextureColor);
             #endif
             baseColor *= baseTextureColor;
