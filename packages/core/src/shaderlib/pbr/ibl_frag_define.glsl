// ------------------------Diffuse------------------------

// sh need be pre-scaled in CPU.
vec3 getLightProbeIrradiance(vec3 sh[9], vec3 normal){
      vec3 result = sh[0] +

            sh[1] * (normal.y) +
            sh[2] * (normal.z) +
            sh[3] * (normal.x) +

            sh[4] * (normal.y * normal.x) +
            sh[5] * (normal.y * normal.z) +
            sh[6] * (3.0 * normal.z * normal.z - 1.0) +
            sh[7] * (normal.z * normal.x) +
            sh[8] * (normal.x * normal.x - normal.y * normal.y);
    
    return max(result, vec3(0.0));

}

// ------------------------Specular------------------------

// ref: https://www.unrealengine.com/blog/physically-based-shading-on-mobile - environmentBRDF for GGX on mobile
vec3 envBRDFApprox(vec3 specularColor,float roughness, float dotNV ) {

    const vec4 c0 = vec4( - 1, - 0.0275, - 0.572, 0.022 );

    const vec4 c1 = vec4( 1, 0.0425, 1.04, - 0.04 );

    vec4 r = roughness * c0 + c1;

    float a004 = min( r.x * r.x, exp2( - 9.28 * dotNV ) ) * r.x + r.y;

    vec2 AB = vec2( -1.04, 1.04 ) * a004 + r.zw;

    return specularColor * AB.x + AB.y;

}


float getSpecularMIPLevel(float roughness, int maxMIPLevel ) {
    return roughness * float(maxMIPLevel);
}

vec3 getLightProbeRadiance(GeometricContext geometry, float roughness, int maxMIPLevel, float specularIntensity) {

    #ifndef O3_USE_SPECULAR_ENV

        return vec3(0);

    #else

        vec3 reflectVec = reflect( -geometry.viewDir, geometry.normal );
        
        float specularMIPLevel = getSpecularMIPLevel(roughness, maxMIPLevel );

        #ifdef HAS_TEX_LOD
            vec4 envMapColor = textureCubeLodEXT( u_env_specularSampler, reflectVec, specularMIPLevel );
        #else
            vec4 envMapColor = textureCube( u_env_specularSampler, reflectVec, specularMIPLevel );
        #endif

<<<<<<< HEAD
        envMapColor.rgb = RGBMToLinear(envMapColor, 5.0).rgb;
        #ifdef OASIS_COLORSPACE_GAMMA
            envMapColor = linearToGamma(envMapColor);
=======
        #ifdef O3_DECODE_ENV_RGBM
            envMapColor.rgb = RGBMToLinear(envMapColor, 5.0).rgb;
            #ifdef OASIS_COLORSPACE_GAMMA
                envMapColor = linearToGamma(envMapColor);
            #endif
        #else
             #ifndef OASIS_COLORSPACE_GAMMA
                envMapColor = gammaToLinear(envMapColor);
            #endif
>>>>>>> 23f58d7f
        #endif
        
        return envMapColor.rgb * specularIntensity;

    #endif

}<|MERGE_RESOLUTION|>--- conflicted
+++ resolved
@@ -60,11 +60,6 @@
             vec4 envMapColor = textureCube( u_env_specularSampler, reflectVec, specularMIPLevel );
         #endif
 
-<<<<<<< HEAD
-        envMapColor.rgb = RGBMToLinear(envMapColor, 5.0).rgb;
-        #ifdef OASIS_COLORSPACE_GAMMA
-            envMapColor = linearToGamma(envMapColor);
-=======
         #ifdef O3_DECODE_ENV_RGBM
             envMapColor.rgb = RGBMToLinear(envMapColor, 5.0).rgb;
             #ifdef OASIS_COLORSPACE_GAMMA
@@ -74,7 +69,6 @@
              #ifndef OASIS_COLORSPACE_GAMMA
                 envMapColor = gammaToLinear(envMapColor);
             #endif
->>>>>>> 23f58d7f
         #endif
         
         return envMapColor.rgb * specularIntensity;
