--- conflicted
+++ resolved
@@ -170,15 +170,13 @@
 
   override _updateShaderData(context: RenderContext, onlyMVP: boolean): void {
     const entity = this.entity;
-<<<<<<< HEAD
-    const worldMatrix = this._rootBone ? this._rootBone.transform.worldMatrix : entity.transform.worldMatrix;
+    const worldMatrix = (this._rootBone ?? entity).transform.worldMatrix;
+
     if (onlyMVP) {
       this._updateMVPShaderData(context, worldMatrix);
       return;
     }
-=======
-    const worldMatrix = (this._rootBone ?? entity).transform.worldMatrix;
->>>>>>> bb26f7f2
+
     this._updateTransformShaderData(context, worldMatrix);
 
     const shaderData = this.shaderData;
