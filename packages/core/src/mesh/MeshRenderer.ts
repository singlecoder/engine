--- conflicted
+++ resolved
@@ -6,13 +6,9 @@
 import { ignoreClone } from "../clone/CloneManager";
 import { ICustomClone } from "../clone/ComponentCloner";
 import { Mesh, MeshModifyFlags } from "../graphic/Mesh";
-<<<<<<< HEAD
-import { Shader } from "../shader/Shader";
-=======
 import { Renderer, RendererUpdateFlags } from "../Renderer";
 import { RenderContext } from "../RenderPipeline/RenderContext";
 import { ShaderMacro } from "../shader/ShaderMacro";
->>>>>>> 40c95d0d
 
 /**
  * MeshRenderer Component.
