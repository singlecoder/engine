--- conflicted
+++ resolved
@@ -4,16 +4,7 @@
 import { Layer } from "../Layer";
 import { RenderContext } from "../RenderPipeline/RenderContext";
 import { RenderQueue } from "../RenderPipeline/RenderQueue";
-<<<<<<< HEAD
-import { GLCapabilityType } from "../base/Constant";
-import { CameraClearFlags } from "../enums/CameraClearFlags";
-import { DirectLight } from "../lighting";
-import { Shader } from "../shader";
-import { RenderTarget } from "../texture/RenderTarget";
-import { Texture2D } from "../texture/Texture2D";
-=======
 import { Shader, ShaderProperty } from "../shader";
->>>>>>> 40c95d0d
 import { TextureDepthCompareFunction } from "../texture/enums/TextureDepthCompareFunction";
 import { TextureFormat } from "../texture/enums/TextureFormat";
 import { TextureWrapMode } from "../texture/enums/TextureWrapMode";
