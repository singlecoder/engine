--- conflicted
+++ resolved
@@ -205,7 +205,7 @@
     }
 
     this._destroy();
-    
+
     const allScenes = this.engine.sceneManager._allScenes;
     allScenes.splice(allScenes.indexOf(this), 1);
   }
@@ -270,7 +270,6 @@
   /**
    * @internal
    */
-<<<<<<< HEAD
   _destroy(): void {
     this._isActiveInEngine && (this._engine.sceneManager.activeScene = null);
     Scene.sceneFeatureManager.callFeatureMethod(this, "destroy", [this]);
@@ -281,11 +280,6 @@
     this._activeCameras.length = 0;
     (Scene.sceneFeatureManager as any)._objects = [];
     this.shaderData._addRefCount(-1);
-=======
-  _removeEntity(entity: Entity): void {
-    const rootEntities = this._rootEntities;
-    rootEntities.splice(rootEntities.indexOf(entity), 1);
->>>>>>> 648484a8
   }
 
   //-----------------------------------------@deprecated-----------------------------------
