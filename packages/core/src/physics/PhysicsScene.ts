import { ICharacterController, ICollider, IPhysics, IPhysicsScene } from "@galacean/engine-design";
import { MathUtil, Ray, Vector3 } from "@galacean/engine-math";
import { Layer } from "../Layer";
import { Scene } from "../Scene";
import { Script } from "../Script";
import { ignoreClone } from "../clone/CloneManager";
import { CharacterController } from "./CharacterController";
import { Collider } from "./Collider";
import { Collision } from "./Collision";
import { HitResult } from "./HitResult";
import { ColliderShape } from "./shape";
<<<<<<< HEAD
=======
import { Script } from "../Script";
import { DisorderedArray } from "../utils/DisorderedArray";
>>>>>>> a7b36adb

/**
 * A physics scene is a collection of colliders and constraints which can interact.
 */
export class PhysicsScene {
  /** @internal */
  static _nativePhysics: IPhysics;

  private static _collision = new Collision();

  private _scene: Scene;
  private _restTime: number = 0;
  private _fixedTimeStep: number = 1 / 60;

  private _colliders: DisorderedArray<Collider> = new DisorderedArray();

  private _gravity: Vector3 = new Vector3(0, -9.81, 0);
  private _nativePhysicsScene: IPhysicsScene;

  private _onContactEnter = (obj1: number, obj2: number) => {
    const physicalObjectsMap = this._scene.engine._physicalObjectsMap;
    const shape1 = physicalObjectsMap[obj1];
    const shape2 = physicalObjectsMap[obj2];

    shape1.collider.entity._scripts.forEach(
      (element: Script) => {
        let collision = PhysicsScene._collision;
        collision.shape = shape2;
        element.onCollisionEnter(collision);
      },
      (element: Script, index: number) => {
        element._entityScriptsIndex = index;
      }
    );

    shape2.collider.entity._scripts.forEach(
      (element: Script) => {
        let collision = PhysicsScene._collision;
        collision.shape = shape1;
        element.onCollisionEnter(collision);
      },
      (element: Script, index: number) => {
        element._entityScriptsIndex = index;
      }
    );
  };

  private _onContactExit = (obj1: number, obj2: number) => {
    const physicalObjectsMap = this._scene.engine._physicalObjectsMap;
    const shape1 = physicalObjectsMap[obj1];
    const shape2 = physicalObjectsMap[obj2];

    shape1.collider.entity._scripts.forEach(
      (element: Script) => {
        let collision = PhysicsScene._collision;
        collision.shape = shape2;
        element.onCollisionExit(collision);
      },
      (element: Script, index: number) => {
        element._entityScriptsIndex = index;
      }
    );

    shape2.collider.entity._scripts.forEach(
      (element: Script) => {
        let collision = PhysicsScene._collision;
        collision.shape = shape1;
        element.onCollisionExit(collision);
      },
      (element: Script, index: number) => {
        element._entityScriptsIndex = index;
      }
    );
  };
  private _onContactStay = (obj1: number, obj2: number) => {
    const physicalObjectsMap = this._scene.engine._physicalObjectsMap;
    const shape1 = physicalObjectsMap[obj1];
    const shape2 = physicalObjectsMap[obj2];

    shape1.collider.entity._scripts.forEach(
      (element: Script) => {
        let collision = PhysicsScene._collision;
        collision.shape = shape2;
        element.onCollisionStay(collision);
      },
      (element: Script, index: number) => {
        element._entityScriptsIndex = index;
      }
    );

    shape2.collider.entity._scripts.forEach(
      (element: Script) => {
        let collision = PhysicsScene._collision;
        collision.shape = shape1;
        element.onCollisionStay(collision);
      },
      (element: Script, index: number) => {
        element._entityScriptsIndex = index;
      }
    );
  };
  private _onTriggerEnter = (obj1: number, obj2: number) => {
    const physicalObjectsMap = this._scene.engine._physicalObjectsMap;
    const shape1 = physicalObjectsMap[obj1];
    const shape2 = physicalObjectsMap[obj2];

    shape1.collider.entity._scripts.forEach(
      (element: Script) => {
        element.onTriggerEnter(shape2);
      },
      (element: Script, index: number) => {
        element._entityScriptsIndex = index;
      }
    );

    shape2.collider.entity._scripts.forEach(
      (element: Script) => {
        element.onTriggerEnter(shape1);
      },
      (element: Script, index: number) => {
        element._entityScriptsIndex = index;
      }
    );
  };

  private _onTriggerExit = (obj1: number, obj2: number) => {
    const physicalObjectsMap = this._scene.engine._physicalObjectsMap;
    const shape1 = physicalObjectsMap[obj1];
    const shape2 = physicalObjectsMap[obj2];

    shape1.collider.entity._scripts.forEach(
      (element: Script) => {
        element.onTriggerExit(shape2);
      },
      (element: Script, index: number) => {
        element._entityScriptsIndex = index;
      }
    );

    shape2.collider.entity._scripts.forEach(
      (element: Script) => {
        element.onTriggerExit(shape1);
      },
      (element: Script, index: number) => {
        element._entityScriptsIndex = index;
      }
    );
  };

  private _onTriggerStay = (obj1: number, obj2: number) => {
    const physicalObjectsMap = this._scene.engine._physicalObjectsMap;
    const shape1 = physicalObjectsMap[obj1];
    const shape2 = physicalObjectsMap[obj2];

    shape1.collider.entity._scripts.forEach(
      (element: Script) => {
        element.onTriggerStay(shape2);
      },
      (element: Script, index: number) => {
        element._entityScriptsIndex = index;
      }
    );

    shape2.collider.entity._scripts.forEach(
      (element: Script) => {
        element.onTriggerStay(shape1);
      },
      (element: Script, index: number) => {
        element._entityScriptsIndex = index;
      }
    );
  };

  /**
   * The gravity of physics scene.
   */
  get gravity(): Vector3 {
    return this._gravity;
  }

  set gravity(value: Vector3) {
    const gravity = this._gravity;
    if (gravity !== value) {
      gravity.copyFrom(value);
    }
  }

  /**
   * The fixed time step in seconds at which physics are performed.
   */
  get fixedTimeStep(): number {
    return this._fixedTimeStep;
  }

  set fixedTimeStep(value: number) {
    this._fixedTimeStep = Math.max(value, MathUtil.zeroTolerance);
  }

  constructor(scene: Scene) {
    this._scene = scene;

    this._setGravity = this._setGravity.bind(this);
    //@ts-ignore
    this._gravity._onValueChanged = this._setGravity;

    const engine = scene.engine;
    if (engine._physicsInitialized) {
      this._nativePhysicsScene = PhysicsScene._nativePhysics.createPhysicsScene(
        engine._nativePhysicsManager,
        this._onContactEnter,
        this._onContactExit,
        this._onContactStay,
        this._onTriggerEnter,
        this._onTriggerExit,
        this._onTriggerStay
      );
    }
  }

  /**
   * Casts a ray through the Scene and returns the first hit.
   * @param ray - The ray
   * @returns Returns True if the ray intersects with a collider, otherwise false
   */
  raycast(ray: Ray): boolean;

  /**
   * Casts a ray through the Scene and returns the first hit.
   * @param ray - The ray
   * @param outHitResult - If true is returned, outHitResult will contain more detailed collision information
   * @returns Returns True if the ray intersects with a collider, otherwise false
   */
  raycast(ray: Ray, outHitResult: HitResult): boolean;

  /**
   * Casts a ray through the Scene and returns the first hit.
   * @param ray - The ray
   * @param distance - The max distance the ray should check
   * @returns Returns True if the ray intersects with a collider, otherwise false
   */
  raycast(ray: Ray, distance: number): boolean;

  /**
   * Casts a ray through the Scene and returns the first hit.
   * @param ray - The ray
   * @param distance - The max distance the ray should check
   * @param outHitResult - If true is returned, outHitResult will contain more detailed collision information
   * @returns Returns True if the ray intersects with a collider, otherwise false
   */
  raycast(ray: Ray, distance: number, outHitResult: HitResult): boolean;

  /**
   * Casts a ray through the Scene and returns the first hit.
   * @param ray - The ray
   * @param distance - The max distance the ray should check
   * @param layerMask - Layer mask that is used to selectively ignore Colliders when casting
   * @returns Returns True if the ray intersects with a collider, otherwise false
   */
  raycast(ray: Ray, distance: number, layerMask: Layer): boolean;

  /**
   * Casts a ray through the Scene and returns the first hit.
   * @param ray - The ray
   * @param distance - The max distance the ray should check
   * @param layerMask - Layer mask that is used to selectively ignore Colliders when casting
   * @param outHitResult - If true is returned, outHitResult will contain more detailed collision information
   * @returns Returns True if the ray intersects with a collider, otherwise false.
   */
  raycast(ray: Ray, distance: number, layerMask: Layer, outHitResult: HitResult): boolean;

  raycast(
    ray: Ray,
    distanceOrResult?: number | HitResult,
    layerMaskOrResult?: Layer | HitResult,
    outHitResult?: HitResult
  ): boolean {
    let hitResult: HitResult;

    let distance = Number.MAX_VALUE;
    if (typeof distanceOrResult === "number") {
      distance = distanceOrResult;
    } else if (distanceOrResult != undefined) {
      hitResult = distanceOrResult;
    }

    let layerMask = Layer.Everything;
    if (typeof layerMaskOrResult === "number") {
      layerMask = layerMaskOrResult;
    } else if (layerMaskOrResult != undefined) {
      hitResult = layerMaskOrResult;
    }

    if (outHitResult) {
      hitResult = outHitResult;
    }

    const onRaycast = (obj: number) => {
      const shape = this._scene.engine._physicalObjectsMap[obj];
      if (!shape) {
        return false;
      }
      return shape.collider.entity.layer & layerMask && shape.isSceneQuery;
    };

    if (hitResult != undefined) {
      const result = this._nativePhysicsScene.raycast(ray, distance, onRaycast, (idx, distance, position, normal) => {
        const hitShape = this._scene.engine._physicalObjectsMap[idx];
        hitResult.entity = hitShape._collider.entity;
        hitResult.component = hitShape._collider;
        hitResult.shape = hitShape;
        hitResult.distance = distance;
        hitResult.normal.copyFrom(normal);
        hitResult.point.copyFrom(position);
      });

      if (result) {
        return true;
      } else {
        hitResult.entity = null;
        hitResult.component = null;
        hitResult.shape = null;
        hitResult.distance = 0;
        hitResult.point.set(0, 0, 0);
        hitResult.normal.set(0, 0, 0);
        return false;
      }
    } else {
      return this._nativePhysicsScene.raycast(ray, distance, onRaycast);
    }
  }

  /**
   * Call on every frame to update pose of objects.
   * @internal
   */
  _update(deltaTime: number): void {
    const { _fixedTimeStep: fixedTimeStep, _nativePhysicsScene: nativePhysicsManager } = this;
    const componentsManager = this._scene._componentsManager;

    const simulateTime = this._restTime + deltaTime;
    const step = Math.floor(simulateTime / fixedTimeStep);
    this._restTime = simulateTime - step * fixedTimeStep;
    for (let i = 0; i < step; i++) {
      componentsManager.callScriptOnPhysicsUpdate();
      this._callColliderOnUpdate();
      nativePhysicsManager.update(fixedTimeStep);
      this._callColliderOnLateUpdate();
    }
  }

  /**
   * Add ColliderShape into the manager.
   * @param colliderShape - The Collider Shape.
   * @internal
   */
  _addColliderShape(colliderShape: ColliderShape): void {
    this._scene.engine._physicalObjectsMap[colliderShape.id] = colliderShape;
    this._nativePhysicsScene.addColliderShape(colliderShape._nativeShape);
  }

  /**
   * Remove ColliderShape.
   * @param colliderShape - The Collider Shape.
   * @internal
   */
  _removeColliderShape(colliderShape: ColliderShape): void {
    delete this._scene.engine._physicalObjectsMap[colliderShape.id];
    this._nativePhysicsScene.removeColliderShape(colliderShape._nativeShape);
  }

  /**
   * Add collider into the manager.
   * @param collider - StaticCollider or DynamicCollider.
   * @internal
   */
  _addCollider(collider: Collider): void {
    if (collider._index === -1) {
      collider._index = this._colliders.length;
      this._colliders.add(collider);
    }
    this._nativePhysicsScene.addCollider(<ICollider>collider._nativeCollider);
  }

  /**
   * Add character controller into the manager.
   * @param controller - Character Controller.
   * @internal
   */
  _addCharacterController(controller: CharacterController): void {
    if (controller._index === -1) {
      controller._index = this._colliders.length;
      this._colliders.add(controller);
    }
    this._nativePhysicsScene.addCharacterController(<ICharacterController>controller._nativeCollider);
  }

  /**
   * Remove collider.
   * @param collider - StaticCollider or DynamicCollider.
   * @internal
   */
  _removeCollider(collider: Collider): void {
    const replaced = this._colliders.deleteByIndex(collider._index);
    replaced && (replaced._index = collider._index);
    collider._index = -1;
    this._nativePhysicsScene.removeCollider(<ICollider>collider._nativeCollider);
  }

  /**
   * Remove collider.
   * @param controller - Character Controller.
   * @internal
   */
  _removeCharacterController(controller: CharacterController): void {
    const replaced = this._colliders.deleteByIndex(controller._index);
    replaced && (replaced._index = controller._index);
    controller._index = -1;
    this._nativePhysicsScene.removeCharacterController(<ICharacterController>controller._nativeCollider);
  }

  /**
   * @internal
   */
  _callColliderOnUpdate(): void {
    const elements = this._colliders._elements;
    for (let i = this._colliders.length - 1; i >= 0; --i) {
      elements[i]._onUpdate();
    }
  }

  /**
   * @internal
   */
  _callColliderOnLateUpdate(): void {
    const elements = this._colliders._elements;
    for (let i = this._colliders.length - 1; i >= 0; --i) {
      elements[i]._onLateUpdate();
    }
  }

  /**
   * @internal
   */
  _gc(): void {
    this._colliders.garbageCollection();
  }

  @ignoreClone
  private _setGravity(): void {
    this._nativePhysicsScene.setGravity(this._gravity);
  }
}<|MERGE_RESOLUTION|>--- conflicted
+++ resolved
@@ -4,16 +4,12 @@
 import { Scene } from "../Scene";
 import { Script } from "../Script";
 import { ignoreClone } from "../clone/CloneManager";
+import { DisorderedArray } from "../utils/DisorderedArray";
 import { CharacterController } from "./CharacterController";
 import { Collider } from "./Collider";
 import { Collision } from "./Collision";
 import { HitResult } from "./HitResult";
 import { ColliderShape } from "./shape";
-<<<<<<< HEAD
-=======
-import { Script } from "../Script";
-import { DisorderedArray } from "../utils/DisorderedArray";
->>>>>>> a7b36adb
 
 /**
  * A physics scene is a collection of colliders and constraints which can interact.
