import { Vector3, BoundingBox } from "@galacean/engine-math";
import { Entity } from "../Entity";
import { RenderContext } from "../RenderPipeline/RenderContext";
import { Renderer, RendererUpdateFlags } from "../Renderer";
import { GLCapabilityType } from "../base/Constant";
import { deepClone, ignoreClone, shallowClone } from "../clone/CloneManager";
import { ModelMesh } from "../mesh/ModelMesh";
import { ShaderMacro } from "../shader/ShaderMacro";
import { ShaderProperty } from "../shader/ShaderProperty";
import { ParticleRenderMode } from "./enums/ParticleRenderMode";
import { ParticleStopMode } from "./enums/ParticleStopMode";
import { ParticleGenerator } from "./ParticleGenerator";
import { ParticleSimulationSpace } from "./enums/ParticleSimulationSpace";
import { TransformModifyFlags } from "../Transform";

/**
 * Particle Renderer Component.
 */
export class ParticleRenderer extends Renderer {
  private static readonly _billboardModeMacro = ShaderMacro.getByName("RENDERER_MODE_SPHERE_BILLBOARD");
  private static readonly _stretchedBillboardModeMacro = ShaderMacro.getByName("RENDERER_MODE_STRETCHED_BILLBOARD");
  private static readonly _horizontalBillboardModeMacro = ShaderMacro.getByName("RENDERER_MODE_HORIZONTAL_BILLBOARD");
  private static readonly _verticalBillboardModeMacro = ShaderMacro.getByName("RENDERER_MODE_VERTICAL_BILLBOARD");
  private static readonly _renderModeMeshMacro = ShaderMacro.getByName("RENDERER_MODE_MESH");

  private static readonly _pivotOffsetProperty = ShaderProperty.getByName("renderer_PivotOffset");
  private static readonly _lengthScale = ShaderProperty.getByName("renderer_StretchedBillboardLengthScale");
  private static readonly _speedScale = ShaderProperty.getByName("renderer_StretchedBillboardSpeedScale");
  private static readonly _currentTime = ShaderProperty.getByName("renderer_CurrentTime");

  /** Particle generator. */
  @deepClone
  readonly generator: ParticleGenerator;
  /** Specifies how much particles stretch depending on their velocity. */
  velocityScale = 0;
  /** How much are the particles stretched in their direction of motion, defined as the length of the particle compared to its width. */
  lengthScale = 2;
  /** The pivot of particle. */
  @shallowClone
  pivot = new Vector3();

  /** @internal */
  @ignoreClone
  _generatorBounds = new BoundingBox();
  /** @internal */
  @ignoreClone
  _transformedBounds = new BoundingBox();

  private _renderMode: ParticleRenderMode;
  private _currentRenderModeMacro: ShaderMacro;
  private _mesh: ModelMesh;
  private _supportInstancedArrays: boolean;

  /**
   * Specifies how particles are rendered.
   */
  get renderMode(): ParticleRenderMode {
    return this._renderMode;
  }

  set renderMode(value: ParticleRenderMode) {
    if (this._renderMode !== value) {
      const lastRenderMode = this._renderMode;
      this._renderMode = value;

      let renderModeMacro = <ShaderMacro>null;
      const shaderData = this.shaderData;
      switch (value) {
        case ParticleRenderMode.Billboard:
          renderModeMacro = ParticleRenderer._billboardModeMacro;
          break;
        case ParticleRenderMode.StretchBillboard:
          renderModeMacro = ParticleRenderer._stretchedBillboardModeMacro;
          break;
        case ParticleRenderMode.HorizontalBillboard:
          throw "Not implemented";
          renderModeMacro = ParticleRenderer._horizontalBillboardModeMacro;
          break;
        case ParticleRenderMode.VerticalBillboard:
          throw "Not implemented";
          renderModeMacro = ParticleRenderer._verticalBillboardModeMacro;
          break;
        case ParticleRenderMode.Mesh:
          throw "Not implemented";
          renderModeMacro = ParticleRenderer._renderModeMeshMacro;
          break;
      }

      if (this._currentRenderModeMacro !== renderModeMacro) {
        this._currentRenderModeMacro && shaderData.disableMacro(this._currentRenderModeMacro);
        renderModeMacro && shaderData.enableMacro(renderModeMacro);
        this._currentRenderModeMacro = renderModeMacro;
      }

      // @ts-ignore
      if ((lastRenderMode !== ParticleRenderMode.Mesh) !== (value === ParticleRenderMode.Mesh)) {
        this.generator._reorganizeGeometryBuffers();
      }
    }
  }

  /**
   * The mesh of particle.
   * @remarks Valid when `renderMode` is `Mesh`.
   */
  get mesh(): ModelMesh {
    return this._mesh;
  }

  set mesh(value: ModelMesh) {
    const lastMesh = this._mesh;
    if (lastMesh !== value) {
      this._mesh = value;
      lastMesh && this._addResourceReferCount(lastMesh, -1);
      value && this._addResourceReferCount(value, 1);
      if (this.renderMode === ParticleRenderMode.Mesh) {
        this.generator._reorganizeGeometryBuffers();
      }
    }
  }

  /**
   * @internal
   */
  constructor(entity: Entity) {
    super(entity);
    this._onGeneratorParamsChanged = this._onGeneratorParamsChanged.bind(this);
    this.generator = new ParticleGenerator(this);

    this._currentRenderModeMacro = ParticleRenderer._billboardModeMacro;
    this.shaderData.enableMacro(ParticleRenderer._billboardModeMacro);

    this._supportInstancedArrays = this.engine._hardwareRenderer.canIUse(GLCapabilityType.instancedArrays);

    this._onGeneratorParamsChanged();
  }

  /**
   * @internal
   */
  override _onEnable(): void {
    if (this.generator.main.playOnEnabled) {
      this.generator.play(false);
    }
  }

  /**
   * @internal
   */
  override _onDisable(): void {
    this.generator.stop(false, ParticleStopMode.StopEmittingAndClear);
  }

  /**
   * @internal
   */
  override _prepareRender(context: RenderContext): void {
    if (!this._supportInstancedArrays) {
      return;
    }

    const generator = this.generator;
    generator._update(this.engine.time.deltaTime);

    // No particles to render
    if (generator._firstActiveElement === generator._firstFreeElement) {
      return;
    }

    super._prepareRender(context);
  }

  /**
   * @internal
   */
<<<<<<< HEAD
  override _updateTransformShaderData(context: RenderContext, onlyMVP: boolean, batched: boolean): void {
    //@todo: Don't need to update transform shader data, temp solution
    super._updateTransformShaderData(context, onlyMVP, true);
=======
  protected override _updateBounds(worldBounds: BoundingBox): void {
    const { generator } = this;

    // Using `isAlive` instead of `firstActiveElement !== firstFreeElement`
    // Because `firstActiveElement !== firstFreeElement` will cause bounds is merely a point, and cannot be culled forever
    // Must generate bounds even when there is no particle but in play state
    if (!generator.isAlive) {
      const worldPosition = this.entity.transform.worldPosition;
      worldBounds.min.copyFrom(worldPosition);
      worldBounds.max.copyFrom(worldPosition);
      return;
    }
    if (generator.main.simulationSpace === ParticleSimulationSpace.Local) {
      generator._updateBoundsSimulationLocal(worldBounds);
    } else {
      if (this._isContainDirtyFlag(ParticleUpdateFlags.TransformVolume)) {
        generator._generateTransformedBounds();
        this._setDirtyFlagFalse(ParticleUpdateFlags.TransformVolume);
      }
      generator._updateBoundsSimulationWorld(worldBounds);
    }
>>>>>>> 358eb48a
  }

  /**
   * @internal
   */
  protected override _updateBounds(worldBounds: BoundingBox): void {
    worldBounds.min.set(-Number.MAX_VALUE, -Number.MAX_VALUE, -Number.MAX_VALUE);
    worldBounds.max.set(Number.MAX_VALUE, Number.MAX_VALUE, Number.MAX_VALUE);
  }

  protected override _updateRendererShaderData(context: RenderContext): void {
    const shaderData = this.shaderData;
    shaderData.setFloat(ParticleRenderer._lengthScale, this.lengthScale);
    shaderData.setFloat(ParticleRenderer._speedScale, this.velocityScale);
    shaderData.setFloat(ParticleRenderer._currentTime, this.generator._playTime);
    shaderData.setVector3(ParticleRenderer._pivotOffsetProperty, this.pivot);

    this.generator._updateShaderData(shaderData);
  }

  protected override _render(context: RenderContext): void {
    const generator = this.generator;
    generator._primitive.instanceCount = generator._getAliveParticleCount();

    let material = this.getMaterial();
    if (!material) {
      return;
    }

    if (material.destroyed || material.shader.destroyed) {
      material = this.engine._particleMagentaMaterial;
    }

    const engine = this._engine;
    const renderElement = engine._renderElementPool.get();
    renderElement.set(this.priority, this._distanceForSort);
    const subRenderElement = engine._subRenderElementPool.get();
    subRenderElement.set(this, material, generator._primitive, generator._subPrimitive);
    renderElement.addSubRenderElement(subRenderElement);
    context.camera._renderPipeline.pushRenderElement(context, renderElement);
  }

  protected override _onDestroy(): void {
    super._onDestroy();
    const mesh = this._mesh;
    if (mesh) {
      mesh.destroyed || this._addResourceReferCount(mesh, -1);
    }
    this.generator._destroy();
  }

  /**
   * @internal
   */
  _isContainDirtyFlag(type: number): boolean {
    return (this._dirtyUpdateFlag & type) != 0;
  }

  /**
   * @internal
   */
  _setDirtyFlagFalse(type: number): void {
    this._dirtyUpdateFlag &= ~type;
  }

  /**
   * @internal
   */
  _onWorldVolumeChanged(): void {
    this._dirtyUpdateFlag |= RendererUpdateFlags.WorldVolume;
  }

  /**
   * @internal
   */
  @ignoreClone
  _onGeneratorParamsChanged(): void {
    this._dirtyUpdateFlag |=
      ParticleUpdateFlags.GeneratorVolume | ParticleUpdateFlags.TransformVolume | RendererUpdateFlags.WorldVolume;
  }

  /**
   * @internal
   */
  override _onTransformChanged(type: TransformModifyFlags): void {
    this._dirtyUpdateFlag |= ParticleUpdateFlags.TransformVolume | RendererUpdateFlags.WorldVolume;
  }
}

/**
 * @internal
 */
export enum ParticleUpdateFlags {
  /** On World Transform Changed */
  TransformVolume = 0x2,
  /** On Generator Bounds Related Params Changed */
  GeneratorVolume = 0x4
}<|MERGE_RESOLUTION|>--- conflicted
+++ resolved
@@ -1,17 +1,17 @@
-import { Vector3, BoundingBox } from "@galacean/engine-math";
+import { BoundingBox, Vector3 } from "@galacean/engine-math";
 import { Entity } from "../Entity";
 import { RenderContext } from "../RenderPipeline/RenderContext";
 import { Renderer, RendererUpdateFlags } from "../Renderer";
+import { TransformModifyFlags } from "../Transform";
 import { GLCapabilityType } from "../base/Constant";
 import { deepClone, ignoreClone, shallowClone } from "../clone/CloneManager";
 import { ModelMesh } from "../mesh/ModelMesh";
 import { ShaderMacro } from "../shader/ShaderMacro";
 import { ShaderProperty } from "../shader/ShaderProperty";
+import { ParticleGenerator } from "./ParticleGenerator";
 import { ParticleRenderMode } from "./enums/ParticleRenderMode";
+import { ParticleSimulationSpace } from "./enums/ParticleSimulationSpace";
 import { ParticleStopMode } from "./enums/ParticleStopMode";
-import { ParticleGenerator } from "./ParticleGenerator";
-import { ParticleSimulationSpace } from "./enums/ParticleSimulationSpace";
-import { TransformModifyFlags } from "../Transform";
 
 /**
  * Particle Renderer Component.
@@ -173,11 +173,10 @@
   /**
    * @internal
    */
-<<<<<<< HEAD
   override _updateTransformShaderData(context: RenderContext, onlyMVP: boolean, batched: boolean): void {
     //@todo: Don't need to update transform shader data, temp solution
     super._updateTransformShaderData(context, onlyMVP, true);
-=======
+  }
   protected override _updateBounds(worldBounds: BoundingBox): void {
     const { generator } = this;
 
@@ -199,15 +198,6 @@
       }
       generator._updateBoundsSimulationWorld(worldBounds);
     }
->>>>>>> 358eb48a
-  }
-
-  /**
-   * @internal
-   */
-  protected override _updateBounds(worldBounds: BoundingBox): void {
-    worldBounds.min.set(-Number.MAX_VALUE, -Number.MAX_VALUE, -Number.MAX_VALUE);
-    worldBounds.max.set(Number.MAX_VALUE, Number.MAX_VALUE, Number.MAX_VALUE);
   }
 
   protected override _updateRendererShaderData(context: RenderContext): void {
