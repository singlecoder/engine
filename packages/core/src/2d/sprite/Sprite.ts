--- conflicted
+++ resolved
@@ -199,16 +199,9 @@
   }
 
   /**
-<<<<<<< HEAD
-   * Register update flag, update flag will be true if the sprite changes.
-   * @returns Update flag
-   */
-  registerUpdateFlag(): UpdateFlag {
-=======
    * @internal
    */
   _registerUpdateFlag(): UpdateFlag {
->>>>>>> bec1c8d7
     return this._updateFlagManager.register();
   }
 
