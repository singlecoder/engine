--- conflicted
+++ resolved
@@ -70,7 +70,7 @@
   }
 
   /**
-   * Location of the sprite on the original texture, specified in pixels.
+   * Location of the sprite on the original texture, specified in normalized.
    */
   get rect(): Rect {
     return this._rect;
@@ -83,11 +83,7 @@
       _rect.y = MathUtil.clamp(value.y, 0, 1);
       _rect.width = MathUtil.clamp(value.width, 0, 1.0 - _rect.x);
       _rect.height = MathUtil.clamp(value.height, 0, 1.0 - _rect.y);
-<<<<<<< HEAD
       this._setDirtyFlagTrue(DirtyFlag.positions | DirtyFlag.uv);
-=======
-      this._setDirtyFlagTrue(DirtyFlag.positions);
->>>>>>> f01c29cb
     }
   }
 
@@ -183,7 +179,6 @@
       const bottomY = y + height;
 
       // Top-left.
-<<<<<<< HEAD
       _uv[0].setValue(x, 1 - bottomY);
       // Top-right.
       _uv[1].setValue(rightX, 1 - bottomY);
@@ -191,15 +186,6 @@
       _uv[2].setValue(rightX, 1 - y);
       // Bottom-left.
       _uv[3].setValue(x, 1 - y);
-=======
-      _uv[0].setValue(x, y);
-      // Top-right.
-      _uv[1].setValue(rightX, y);
-      // Bottom-right.
-      _uv[2].setValue(rightX, bottomY);
-      // Bottom-left.
-      _uv[3].setValue(x, bottomY);
->>>>>>> f01c29cb
     }
 
     if (this._isContainDirtyFlag(DirtyFlag.triangles)) {
