--- conflicted
+++ resolved
@@ -8,16 +8,11 @@
  */
 export class Sprite extends RefObject {
   /** @internal */
-<<<<<<< HEAD
   private static rectangleTriangles = [0, 2, 1, 2, 0, 3];
-=======
+  /** @internal */
+  _uv: Vector2[] = [new Vector2(), new Vector2(), new Vector2(), new Vector2()];
+  /** @internal */
   _positions: Vector2[] = [new Vector2(), new Vector2(), new Vector2(), new Vector2()];
->>>>>>> 3490059b
-  /** @internal */
-  _uv: Vector2[] = [new Vector2(), new Vector2(), new Vector2(), new Vector2()];
-  /** @internal */
-  _triangles: number[] = [];
-
   /** @internal */
   _bounds: BoundingBox = new BoundingBox();
   /** @internal */
@@ -28,16 +23,8 @@
   private _pixelsPerUnit: number;
   private _texture: Texture2D = null;
   private _atlasRegion: Rect = new Rect(0, 0, 1, 1);
-<<<<<<< HEAD
-=======
   private _atlasRegionOffset: Vector2 = new Vector2(0, 0);
-  private _region: Rect = new Rect(0, 0, 1, 1);
-  private _pivot: Vector2 = new Vector2(0.5, 0.5);
-  private _pixelsPerUnit: number;
->>>>>>> 3490059b
   private _dirtyFlag: number = DirtyFlag.all;
-  // If and only if the type(SpriteMeshType) is Rect and trimmed.
-  private _offset: Vector2 = new Vector2(0, 0);
 
   /**
    * The reference to the used texture.
@@ -74,13 +61,6 @@
 
   set atlasRegion(value: Rect) {
     const atlasRegion = this._atlasRegion;
-<<<<<<< HEAD
-    atlasRegion.x = MathUtil.clamp(value.x, 0, 1);
-    atlasRegion.y = MathUtil.clamp(value.y, 0, 1);
-    atlasRegion.width = MathUtil.clamp(value.width, 0, 1.0 - atlasRegion.x);
-    atlasRegion.height = MathUtil.clamp(value.height, 0, 1.0 - atlasRegion.y);
-    this._setDirtyFlagTrue(DirtyFlag.positions | DirtyFlag.uv);
-=======
     atlasRegion.setValue(
       MathUtil.clamp(value.x, 0, 1),
       MathUtil.clamp(value.y, 0, 1),
@@ -90,15 +70,15 @@
   }
 
   /**
-   * The rectangle region offset of the original texture on its atlas texture, specified in normalized.
+   * The rectangle region offset of the original texture on its atlas texture.
    */
   get atlasRegionOffset(): Vector2 {
     return this._atlasRegionOffset;
   }
 
   set atlasRegionOffset(value: Vector2) {
-    this._atlasRegionOffset.setValue(MathUtil.clamp(value.x, 0, 1), MathUtil.clamp(value.y, 0, 1));
->>>>>>> 3490059b
+    this._atlasRegionOffset.setValue(value.x, value.y);
+    this._setDirtyFlagTrue(DirtyFlag.positions);
   }
 
   /**
@@ -146,19 +126,6 @@
   }
 
   /**
-   * Only used in the atlas!!!
-   * Offset of Spirte in the atlas from the original picture.
-   */
-  get offset(): Vector2 {
-    return this._offset;
-  }
-
-  set offset(value: Vector2) {
-    this._offset = value;
-    this._setDirtyFlagTrue(DirtyFlag.positions);
-  }
-
-  /**
    * Constructor a sprite.
    * @param engine - Engine to which the sprite belongs
    * @param texture - Texture from which to obtain the sprite
@@ -204,7 +171,7 @@
       return;
     }
 
-    const { _offset } = this;
+    const { _atlasRegionOffset } = this;
     const { width, height } = texture;
     const { width: regionWidth, height: regionHeight } = this._region;
     const { width: atlasRegionWidth, height: atlasRegionHeight } = this._atlasRegion;
@@ -216,8 +183,8 @@
 
     // Get the distance between the anchor point and the four sides.
     const { x: px, y: py } = this._pivot;
-    const offsetX = _offset.x * pixelsPerUnitReciprocal;
-    const offsetY = _offset.y * pixelsPerUnitReciprocal;
+    const offsetX = _atlasRegionOffset.x * pixelsPerUnitReciprocal;
+    const offsetY = _atlasRegionOffset.y * pixelsPerUnitReciprocal;
     const lx = -px * unitWidth + offsetX;
     const ty = -py * unitHeight + offsetY;
     const rx = (1 - px) * unitWidth + offsetX;
