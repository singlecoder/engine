import { BoundingBox, Color } from "@oasis-engine/math";
import { Camera } from "../../Camera";
import { assignmentClone, deepClone, ignoreClone } from "../../clone/CloneManager";
import { ICustomClone } from "../../clone/ComponentCloner";
import { Entity } from "../../Entity";
import { Renderer } from "../../Renderer";
import { CompareFunction } from "../../shader/enums/CompareFunction";
import { Shader } from "../../shader/Shader";
import { ShaderProperty } from "../../shader/ShaderProperty";
import { RenderData2D } from "../data/RenderData2D";
import { SpriteMaskInteraction } from "../enums/SpriteMaskInteraction";
import { SpriteMaskLayer } from "../enums/SpriteMaskLayer";
import { Sprite } from "./Sprite";
import { IAssembler } from "../assembler/IAssembler";
import { SpritePropertyDirtyFlag } from "../enums/SpriteDirtyFlag";
import { SpriteDrawMode } from "../enums/SpriteDrawMode";
import { SimpleSpriteAssembler } from "../assembler/SimpleSpriteAssembler";
import { ListenerUpdateFlag } from "../../ListenerUpdateFlag";
import { SlicedSpriteAssembler } from "../assembler/SlicedSpriteAssembler";

/**
 * Renders a Sprite for 2D graphics.
 */
export class SpriteRenderer extends Renderer implements ICustomClone {
  /** @internal */
  static _textureProperty: ShaderProperty = Shader.getPropertyByName("u_spriteTexture");

  /** @internal */
  @ignoreClone
  _renderData: RenderData2D;

  @ignoreClone
  private _drawMode: SpriteDrawMode;
  @ignoreClone
  private _assembler: IAssembler;

  @deepClone
  private _color: Color = new Color(1, 1, 1, 1);
  @ignoreClone
  private _sprite: Sprite = null;

  @ignoreClone
  private _width: number = undefined;
  @ignoreClone
  private _height: number = undefined;
  @assignmentClone
  private _flipX: boolean = false;
  @assignmentClone
  private _flipY: boolean = false;

  @assignmentClone
  private _maskLayer: number = SpriteMaskLayer.Layer0;
  @assignmentClone
  private _maskInteraction: SpriteMaskInteraction = SpriteMaskInteraction.None;

  @ignoreClone
  private _dirtyFlag: number = 0;
  @ignoreClone
  private _spriteChangeFlag: ListenerUpdateFlag = null;

  /**
   * The draw mode of the sprite renderer.
   */
  get drawMode(): SpriteDrawMode {
    return this._drawMode;
  }

  set drawMode(drawMode: SpriteDrawMode) {
    if (this._drawMode !== drawMode) {
      this._drawMode = drawMode;
      switch (drawMode) {
        case SpriteDrawMode.Simple:
          this._assembler = SimpleSpriteAssembler;
          break;
        case SpriteDrawMode.Sliced:
          this._assembler = SlicedSpriteAssembler;
          break;
        default:
          break;
      }
      this._assembler.resetData(this);
      this._dirtyFlag |= DirtyFlag.All;
    }
  }

  /**
   * The Sprite to render.
   */
  get sprite(): Sprite {
    return this._sprite;
  }

  set sprite(value: Sprite | null) {
    if (this._sprite !== value) {
      this._sprite = value;
      this._spriteChangeFlag && this._spriteChangeFlag.destroy();
      if (value) {
        this._spriteChangeFlag = value._registerUpdateFlag();
        this._spriteChangeFlag.listener = this._onSpriteChange;
        this._dirtyFlag |= DirtyFlag.All;
      }
      this.shaderData.setTexture(SpriteRenderer._textureProperty, value.texture);
    }
  }

  /**
   * Rendering color for the Sprite graphic.
   */
  get color(): Color {
    return this._color;
  }

  set color(value: Color) {
    if (this._color !== value) {
      this._color.copyFrom(value);
    }
  }

  /**
   * Render width.
   */
  get width(): number {
    if (this._width === undefined && this._sprite) {
      this.width = this._sprite.width;
    }
    return this._width;
  }

  set width(value: number) {
    if (this._width !== value) {
      this._width = value;
      this._dirtyFlag |= DirtyFlag.Position;
    }
  }

  /**
   * Render height.
   */
  get height(): number {
    if (this._height === undefined && this._sprite) {
      this.height = this._sprite.height;
    }
    return this._height;
  }

  set height(value: number) {
    if (this._height !== value) {
      this._height = value;
      this._dirtyFlag |= DirtyFlag.Position;
    }
  }

  /**
   * Flips the sprite on the X axis.
   */
  get flipX(): boolean {
    return this._flipX;
  }

  set flipX(value: boolean) {
    if (this._flipX !== value) {
      this._flipX = value;
      this._dirtyFlag |= DirtyFlag.Position;
    }
  }

  /**
   * Flips the sprite on the Y axis.
   */
  get flipY(): boolean {
    return this._flipY;
  }

  set flipY(value: boolean) {
    if (this._flipY !== value) {
      this._flipY = value;
      this._dirtyFlag |= DirtyFlag.Position;
    }
  }

  /**
   * The bounding volume of the spriteRenderer.
   */
  get bounds(): BoundingBox {
    if (this._transformChangeFlag.flag || this._dirtyFlag & DirtyFlag.Position) {
      this._assembler.updatePositions(this);
      this._dirtyFlag &= ~DirtyFlag.Position;
      this._transformChangeFlag.flag = false;
    }
    return this._bounds;
  }

  /**
   * The mask layer the sprite renderer belongs to.
   */
  get maskLayer(): number {
    return this._maskLayer;
  }

  set maskLayer(value: number) {
    this._maskLayer = value;
  }

  /**
   * Interacts with the masks.
   */
  get maskInteraction(): SpriteMaskInteraction {
    return this._maskInteraction;
  }

  set maskInteraction(value: SpriteMaskInteraction) {
    if (this._maskInteraction !== value) {
      this._maskInteraction = value;
      this._updateStencilState();
    }
  }

  /**
   * @internal
   */
  constructor(entity: Entity) {
    super(entity);
    this._renderData = new RenderData2D(4, [], [], null, this._color);
    this.drawMode = SpriteDrawMode.Simple;
    this.setMaterial(this._engine._spriteDefaultMaterial);
    this._onSpriteChange = this._onSpriteChange.bind(this);
  }

  /**
   * @internal
   */
  _render(camera: Camera): void {
    if (!this.sprite?.texture) {
      return;
    }

    // Update position.
    if (this._transformChangeFlag.flag || this._dirtyFlag & DirtyFlag.Position) {
      this._assembler.updatePositions(this);
      this._dirtyFlag &= ~DirtyFlag.Position;
      this._transformChangeFlag.flag = false;
    }

    // Update uv.
    if (this._dirtyFlag & DirtyFlag.UV) {
      this._assembler.updateUVs(this);
      this._dirtyFlag &= ~DirtyFlag.UV;
    }

<<<<<<< HEAD
    const material = this.getMaterial();
    const spriteElementPool = this._engine._spriteElementPool;
    const spriteElement = spriteElementPool.getFromPool();
    spriteElement.setValue(this, _positions, sprite._uv, sprite._triangles, this.color, texture, material, camera);
=======
    // Push primitive.
    const spriteElement = this._engine._spriteElementPool.getFromPool();
    spriteElement.setValue(this, this._renderData, this.getMaterial());
>>>>>>> 186ace80
    camera._renderPipeline.pushPrimitive(spriteElement);
  }

  /**
   * @internal
   */
  _cloneTo(target: SpriteRenderer): void {
    target.sprite = this._sprite;
  }

  /**
   * @internal
   */
  _onDestroy(): void {
    this._color = null;
    this._sprite = null;
    this._assembler = null;
    this._renderData = null;
    this._spriteChangeFlag && this._spriteChangeFlag.destroy();
    super._onDestroy();
  }

  private _updateStencilState(): void {
    // Update stencil.
    const material = this.getInstanceMaterial();
    const stencilState = material.renderState.stencilState;
    const maskInteraction = this._maskInteraction;
    if (maskInteraction === SpriteMaskInteraction.None) {
      stencilState.enabled = false;
      stencilState.writeMask = 0xff;
      stencilState.referenceValue = 0;
      stencilState.compareFunctionFront = stencilState.compareFunctionBack = CompareFunction.Always;
    } else {
      stencilState.enabled = true;
      stencilState.writeMask = 0x00;
      stencilState.referenceValue = 1;
      const compare =
        maskInteraction === SpriteMaskInteraction.VisibleInsideMask
          ? CompareFunction.LessEqual
          : CompareFunction.Greater;
      stencilState.compareFunctionFront = compare;
      stencilState.compareFunctionBack = compare;
    }
  }

  private _onSpriteChange(dirtyFlag: SpritePropertyDirtyFlag): void {
    switch (dirtyFlag) {
      case SpritePropertyDirtyFlag.texture:
        const { _sprite: sprite } = this;
        if (this._width === undefined && this._height === undefined) {
          this.width = sprite.width;
          this.height = sprite.height;
        }
        this.shaderData.setTexture(SpriteRenderer._textureProperty, sprite.texture);
        break;
      case SpritePropertyDirtyFlag.size:
        this._drawMode === SpriteDrawMode.Sliced && (this._dirtyFlag |= DirtyFlag.Position);
        break;
      case SpritePropertyDirtyFlag.border:
        this._drawMode === SpriteDrawMode.Sliced && (this._dirtyFlag |= DirtyFlag.All);
        break;
      case SpritePropertyDirtyFlag.region:
      case SpritePropertyDirtyFlag.atlasRegionOffset:
        this._dirtyFlag |= DirtyFlag.All;
        break;
      case SpritePropertyDirtyFlag.atlasRegion:
        this._dirtyFlag |= DirtyFlag.UV;
        break;
      case SpritePropertyDirtyFlag.pivot:
        this._dirtyFlag |= DirtyFlag.Position;
        break;
      default:
        break;
    }
  }
}

enum DirtyFlag {
  Position = 0x1,
  UV = 0x2,
  All = 0x3
}<|MERGE_RESOLUTION|>--- conflicted
+++ resolved
@@ -247,16 +247,9 @@
       this._dirtyFlag &= ~DirtyFlag.UV;
     }
 
-<<<<<<< HEAD
-    const material = this.getMaterial();
-    const spriteElementPool = this._engine._spriteElementPool;
-    const spriteElement = spriteElementPool.getFromPool();
-    spriteElement.setValue(this, _positions, sprite._uv, sprite._triangles, this.color, texture, material, camera);
-=======
     // Push primitive.
     const spriteElement = this._engine._spriteElementPool.getFromPool();
     spriteElement.setValue(this, this._renderData, this.getMaterial());
->>>>>>> 186ace80
     camera._renderPipeline.pushPrimitive(spriteElement);
   }
 
