--- conflicted
+++ resolved
@@ -343,20 +343,12 @@
     }
 
     // Push primitive
-<<<<<<< HEAD
     const { engine } = context.camera;
-    const material = this.getMaterial();
     const renderData = engine._spriteRenderDataPool.getFromPool();
     const { _chunk: chunk } = this;
     renderData.set(this, material, chunk._meshBuffer._mesh._primitive, chunk._subMesh, this.sprite.texture, chunk);
     renderData.usage = RenderDataUsage.Sprite;
     engine._batcherManager.commitRenderData(context, renderData);
-=======
-    const texture = this.sprite.texture;
-    const renderData = this._engine._spriteRenderDataPool.getFromPool();
-    renderData.set(this, material, this._verticesData, texture);
-    context.camera._renderPipeline.pushRenderData(context, renderData);
->>>>>>> 9937a038
   }
 
   /**
