--- conflicted
+++ resolved
@@ -3,12 +3,8 @@
 import { assignmentClone, deepClone, ignoreClone } from "../../clone/CloneManager";
 import { Entity } from "../../Entity";
 import { Renderer } from "../../Renderer";
-<<<<<<< HEAD
-import { BlendFactor, BlendOperation, CullMode, Shader } from "../../shader";
-=======
 import { CompareFunction } from "../../shader/enums/CompareFunction";
 import { Shader } from "../../shader/Shader";
->>>>>>> c4c72e45
 import { ShaderProperty } from "../../shader/ShaderProperty";
 import { UpdateFlag } from "../../UpdateFlag";
 import { SpriteMaskInteraction } from "../enums/SpriteMaskInteraction";
@@ -147,26 +143,10 @@
       return;
     }
 
-    this._updateRenderData();
-    this.shaderData.setTexture(SpriteRenderer._textureProperty, texture);
-    const material = this.getMaterial() || this._getDefaultMaterial();
-
-    const spriteElement = this._engine._spriteElementPool.getFromPool();
-    spriteElement.setValue(this, this._positions, sprite._uv, sprite._triangles, this.color, material, camera);
-    camera._renderPipeline.pushPrimitive(spriteElement);
-  }
-
-  /**
-   * @internal
-   */
-  _onDestroy(): void {
-    this._isWorldMatrixDirty.destroy();
-    super._onDestroy();
-  }
-
-  private _updateRenderData(): void {
-    const { sprite, _positions } = this;
+    const { _positions } = this;
     const { transform } = this.entity;
+
+    // Update sprite data.
     const localDirty = sprite._updateMeshData();
 
     if (this._isWorldMatrixDirty.flag || localDirty || this._isContainDirtyFlag(DirtyFlag.Sprite)) {
@@ -210,8 +190,6 @@
       this._cacheFlipX = flipX;
       this._cacheFlipY = flipY;
     }
-<<<<<<< HEAD
-=======
 
     if (this._isContainDirtyFlag(DirtyFlag.MaskInteraction)) {
       this._updateStencilState();
@@ -233,7 +211,6 @@
   _onDestroy(): void {
     this._isWorldMatrixDirty.destroy();
     super._onDestroy();
->>>>>>> c4c72e45
   }
 
   private _isContainDirtyFlag(type: number): boolean {
@@ -248,21 +225,6 @@
     this._dirtyFlag &= ~type;
   }
 
-<<<<<<< HEAD
-  private _getDefaultMaterial(): Material {
-    if (!SpriteRenderer._defaultMaterial) {
-      const material = (SpriteRenderer._defaultMaterial = new Material(this.scene.engine, Shader.find("Sprite")));
-      const target = material.renderState.blendState.targetBlendState;
-      target.enabled = true;
-      target.sourceColorBlendFactor = BlendFactor.SourceAlpha;
-      target.destinationColorBlendFactor = BlendFactor.OneMinusSourceAlpha;
-      target.sourceAlphaBlendFactor = BlendFactor.One;
-      target.destinationAlphaBlendFactor = BlendFactor.OneMinusSourceAlpha;
-      target.colorBlendOperation = target.alphaBlendOperation = BlendOperation.Add;
-      material.renderState.depthState.writeEnabled = false;
-      material.renderQueueType = RenderQueueType.Transparent;
-      material.renderState.rasterState.cullMode = CullMode.Off;
-=======
   /**
    * @override
    */
@@ -275,7 +237,6 @@
     } else {
       worldBounds.min.setValue(0, 0, 0);
       worldBounds.max.setValue(0, 0, 0);
->>>>>>> c4c72e45
     }
   }
 
@@ -302,20 +263,6 @@
       stencilState.compareFunctionBack = compare;
     }
   }
-
-  /**
-   * @override
-   */
-  protected _updateBounds(worldBounds: BoundingBox): void {
-    const { sprite } = this;
-    if (sprite && sprite.texture) {
-      this._updateRenderData();
-      BoundingBox.fromPoints(this._positions, worldBounds);
-    } else {
-      worldBounds.min.setValue(0, 0, 0);
-      worldBounds.max.setValue(0, 0, 0);
-    }
-  }
 }
 
 enum DirtyFlag {
