import { BoundingBox } from "@galacean/engine-math";
import { Entity } from "../../Entity";
<<<<<<< HEAD
import { Chunk } from "../../RenderPipeline/DynamicGeometryData";
import { DynamicGeometryDataManager } from "../../RenderPipeline/DynamicGeometryDataManager";
=======
import { RenderQueueFlags } from "../../RenderPipeline/BasicRenderPipeline";
import { BatchUtils } from "../../RenderPipeline/BatchUtils";
import { PrimitiveChunkManager } from "../../RenderPipeline/PrimitiveChunkManager";
>>>>>>> 9d407d24
import { RenderContext } from "../../RenderPipeline/RenderContext";
import { RenderData2D } from "../../RenderPipeline/RenderData2D";
import { RenderElement } from "../../RenderPipeline/RenderElement";
<<<<<<< HEAD
import { ForceUploadShaderDataFlag } from "../../RenderPipeline/enums/ForceUploadShaderDataFlag";
import { RenderDataUsage } from "../../RenderPipeline/enums/RenderDataUsage";
=======
import { SubPrimitiveChunk } from "../../RenderPipeline/SubPrimitiveChunk";
import { SubRenderElement } from "../../RenderPipeline/SubRenderElement";
>>>>>>> 9d407d24
import { Renderer, RendererUpdateFlags } from "../../Renderer";
import { assignmentClone, ignoreClone } from "../../clone/CloneManager";
import { ShaderProperty } from "../../shader/ShaderProperty";
import { SimpleSpriteAssembler } from "../assembler/SimpleSpriteAssembler";
import { SpriteMaskLayer } from "../enums/SpriteMaskLayer";
import { SpriteModifyFlags } from "../enums/SpriteModifyFlags";
import { Sprite } from "./Sprite";

/**
 * A component for masking Sprites.
 */
export class SpriteMask extends Renderer {
  /** @internal */
  static _textureProperty: ShaderProperty = ShaderProperty.getByName("renderer_MaskTexture");
  /** @internal */
  static _alphaCutoffProperty: ShaderProperty = ShaderProperty.getByName("renderer_MaskAlphaCutoff");

  /** The mask layers the sprite mask influence to. */
  @assignmentClone
  influenceLayers: number = SpriteMaskLayer.Everything;
  /** @internal */
  _renderElement: RenderElement;

  /** @internal */
  @ignoreClone
  _subChunk: SubPrimitiveChunk;

  @ignoreClone
  private _sprite: Sprite = null;

  @ignoreClone
  private _automaticWidth: number = 0;
  @ignoreClone
  private _automaticHeight: number = 0;
  @assignmentClone
  private _customWidth: number = undefined;
  @assignmentClone
  private _customHeight: number = undefined;
  @assignmentClone
  private _flipX: boolean = false;
  @assignmentClone
  private _flipY: boolean = false;

  @assignmentClone
  private _alphaCutoff: number = 0.5;

  /**
   * Render width (in world coordinates).
   *
   * @remarks
   * If width is set, return the set value,
   * otherwise return `SpriteMask.sprite.width`.
   */
  get width(): number {
    if (this._customWidth !== undefined) {
      return this._customWidth;
    } else {
      this._dirtyUpdateFlag & SpriteMaskUpdateFlags.AutomaticSize && this._calDefaultSize();
      return this._automaticWidth;
    }
  }

  set width(value: number) {
    if (this._customWidth !== value) {
      this._customWidth = value;
      this._dirtyUpdateFlag |= RendererUpdateFlags.WorldVolume;
    }
  }

  /**
   * Render height (in world coordinates).
   *
   * @remarks
   * If height is set, return the set value,
   * otherwise return `SpriteMask.sprite.height`.
   */
  get height(): number {
    if (this._customHeight !== undefined) {
      return this._customHeight;
    } else {
      this._dirtyUpdateFlag & SpriteMaskUpdateFlags.AutomaticSize && this._calDefaultSize();
      return this._automaticHeight;
    }
  }

  set height(value: number) {
    if (this._customHeight !== value) {
      this._customHeight = value;
      this._dirtyUpdateFlag |= RendererUpdateFlags.WorldVolume;
    }
  }

  /**
   * Flips the sprite on the X axis.
   */
  get flipX(): boolean {
    return this._flipX;
  }

  set flipX(value: boolean) {
    if (this._flipX !== value) {
      this._flipX = value;
      this._dirtyUpdateFlag |= RendererUpdateFlags.WorldVolume;
    }
  }

  /**
   * Flips the sprite on the Y axis.
   */
  get flipY(): boolean {
    return this._flipY;
  }

  set flipY(value: boolean) {
    if (this._flipY !== value) {
      this._flipY = value;
      this._dirtyUpdateFlag |= RendererUpdateFlags.WorldVolume;
    }
  }

  /**
   * The Sprite to render.
   */
  get sprite(): Sprite {
    return this._sprite;
  }

  set sprite(value: Sprite | null) {
    const lastSprite = this._sprite;
    if (lastSprite !== value) {
      if (lastSprite) {
        this._addResourceReferCount(lastSprite, -1);
        lastSprite._updateFlagManager.removeListener(this._onSpriteChange);
      }
      this._dirtyUpdateFlag |= SpriteMaskUpdateFlags.All;
      if (value) {
        this._addResourceReferCount(value, 1);
        value._updateFlagManager.addListener(this._onSpriteChange);
        this.shaderData.setTexture(SpriteMask._textureProperty, value.texture);
      } else {
        this.shaderData.setTexture(SpriteMask._textureProperty, null);
      }
      this._sprite = value;
    }
  }

  /**
   * The minimum alpha value used by the mask to select the area of influence defined over the mask's sprite. Value between 0 and 1.
   */
  get alphaCutoff(): number {
    return this._alphaCutoff;
  }

  set alphaCutoff(value: number) {
    if (this._alphaCutoff !== value) {
      this._alphaCutoff = value;
      this.shaderData.setFloat(SpriteMask._alphaCutoffProperty, value);
    }
  }

  /**
   * @internal
   */
  constructor(entity: Entity) {
    super(entity);
    SimpleSpriteAssembler.resetData(this);
    this.setMaterial(this._engine._spriteMaskDefaultMaterial);
    this.shaderData.setFloat(SpriteMask._alphaCutoffProperty, this._alphaCutoff);
    this._onSpriteChange = this._onSpriteChange.bind(this);
  }

  /**
   * @internal
   */
  override _updateTransformShaderData(context: RenderContext, onlyMVP: boolean, batched: boolean): void {
    //@todo: Always update world positions to buffer, should opt
    super._updateTransformShaderData(context, onlyMVP, true);
  }

  /**
   * @internal
   */
  override _cloneTo(target: SpriteMask, srcRoot: Entity, targetRoot: Entity): void {
    super._cloneTo(target, srcRoot, targetRoot);
    target.sprite = this._sprite;
  }

  /**
   * @internal
   */
  override _canBatch(elementA: SubRenderElement, elementB: SubRenderElement): boolean {
    return BatchUtils.canBatchSpriteMask(elementA, elementB);
  }

  /**
   * @internal
   */
  override _batch(elementA: SubRenderElement, elementB?: SubRenderElement): void {
    BatchUtils.batchFor2D(elementA, elementB);
  }

  /**
   * @internal
   */
  override _onEnableInScene(): void {
    super._onEnableInScene();
    this._renderElement = new RenderElement();
    this._renderElement.addSubRenderElement(new SubRenderElement());
  }

  /**
   * @internal
   */
  override _onDisableInScene(): void {
    super._onDisableInScene();

    if (this._renderElement) {
      const subRenderElement = this._renderElement.subRenderElements[0];
      subRenderElement.dispose();
      this._renderElement.dispose();
      this._renderElement = null;
    }
  }

  /**
   * @internal
   */
  _getChunkManager(): PrimitiveChunkManager {
    return this.engine._batcherManager.primitiveChunkManagerMask;
  }

  protected override _updateBounds(worldBounds: BoundingBox): void {
    const { sprite } = this;
    if (sprite) {
      SimpleSpriteAssembler.updatePositions(this, this.width, this.height, sprite.pivot, this._flipX, this._flipY);
    } else {
      worldBounds.min.set(0, 0, 0);
      worldBounds.max.set(0, 0, 0);
    }
  }

  /**
   * @inheritdoc
   */
  protected override _render(context: RenderContext): void {
    const { _sprite: sprite } = this;
    if (!sprite?.texture || !this.width || !this.height) {
      return;
    }

    let material = this.getMaterial();
    if (!material) {
      return;
    }
    const { _engine: engine } = this;
    // @todo: This question needs to be raised rather than hidden.
    if (material.destroyed) {
      material = engine._spriteMaskDefaultMaterial;
    }

    // Update position
    if (this._dirtyUpdateFlag & RendererUpdateFlags.WorldVolume) {
      SimpleSpriteAssembler.updatePositions(this, this.width, this.height, sprite.pivot, this._flipX, this._flipY);
      this._dirtyUpdateFlag &= ~RendererUpdateFlags.WorldVolume;
    }

    // Update uv
    if (this._dirtyUpdateFlag & SpriteMaskUpdateFlags.UV) {
      SimpleSpriteAssembler.updateUVs(this);
      this._dirtyUpdateFlag &= ~SpriteMaskUpdateFlags.UV;
    }

<<<<<<< HEAD
    engine._spriteMaskManager.addMask(this);
    const { _chunk: chunk } = this;
    const renderData = engine._renderData2DPool.getFromPool();
    renderData.set(this, material, chunk._primitive, chunk._subMesh, sprite.texture, chunk);
    renderData.usage = RenderDataUsage.SpriteMask;
    renderData.uploadFlag = ForceUploadShaderDataFlag.None;
    renderData.preRender = null;
    renderData.postRender = null;
    const renderElement = engine._renderElementPool.getFromPool();
    renderElement.set(renderData, material.shader.subShaders[0].passes);
    this._maskElement = renderElement;
  }

  protected override _canBatch(elementA: RenderElement, elementB: RenderElement): boolean {
    const renderDataA = <RenderData2D>elementA.data;
    const renderDataB = <RenderData2D>elementB.data;
    if (renderDataA.chunk._data !== renderDataB.chunk._data) {
      return false;
    }

    // Compare renderer property
    const shaderDataA = (<SpriteMask>renderDataA.component).shaderData;
    const shaderDataB = (<SpriteMask>renderDataB.component).shaderData;
    const textureProperty = SpriteMask._textureProperty;
    const alphaCutoffProperty = SpriteMask._alphaCutoffProperty;
=======
    engine._maskManager.addSpriteMask(this);
>>>>>>> 9d407d24

    const renderElement = this._renderElement;
    const subRenderElement = renderElement.subRenderElements[0];
    renderElement.set(this.priority, this._distanceForSort);

    const subChunk = this._subChunk;
    subRenderElement.set(this, material, subChunk.chunk.primitive, subChunk.subMesh, this.sprite.texture, subChunk);
    subRenderElement.shaderPasses = material.shader.subShaders[0].passes;
    subRenderElement.renderQueueFlags = RenderQueueFlags.All;
    renderElement.addSubRenderElement(subRenderElement);
  }

  /**
   * @inheritdoc
   */
  protected override _onDestroy(): void {
    const sprite = this._sprite;
    if (sprite) {
      this._addResourceReferCount(sprite, -1);
      sprite._updateFlagManager.removeListener(this._onSpriteChange);
    }

    super._onDestroy();

    this._sprite = null;
    if (this._subChunk) {
      this._getChunkManager().freeSubChunk(this._subChunk);
      this._subChunk = null;
    }
  }

  private _calDefaultSize(): void {
    const sprite = this._sprite;
    if (sprite) {
      this._automaticWidth = sprite.width;
      this._automaticHeight = sprite.height;
    } else {
      this._automaticWidth = this._automaticHeight = 0;
    }
    this._dirtyUpdateFlag &= ~SpriteMaskUpdateFlags.AutomaticSize;
  }

  @ignoreClone
  private _onSpriteChange(type: SpriteModifyFlags): void {
    switch (type) {
      case SpriteModifyFlags.texture:
        this.shaderData.setTexture(SpriteMask._textureProperty, this.sprite.texture);
        break;
      case SpriteModifyFlags.size:
        this._dirtyUpdateFlag |= SpriteMaskUpdateFlags.AutomaticSize;
        if (this._customWidth === undefined || this._customHeight === undefined) {
          this._dirtyUpdateFlag |= RendererUpdateFlags.WorldVolume;
        }
        break;
      case SpriteModifyFlags.region:
      case SpriteModifyFlags.atlasRegionOffset:
        this._dirtyUpdateFlag |= SpriteMaskUpdateFlags.RenderData;
        break;
      case SpriteModifyFlags.atlasRegion:
        this._dirtyUpdateFlag |= SpriteMaskUpdateFlags.UV;
        break;
      case SpriteModifyFlags.pivot:
        this._dirtyUpdateFlag |= RendererUpdateFlags.WorldVolume;
        break;
      case SpriteModifyFlags.destroy:
        this.sprite = null;
        break;
      default:
        break;
    }
  }
}

/**
 * @remarks Extends `RendererUpdateFlag`.
 */
enum SpriteMaskUpdateFlags {
  /** UV. */
  UV = 0x2,
  /** WorldVolume and UV . */
  RenderData = 0x3,
  /** Automatic Size. */
  AutomaticSize = 0x4,
  /** All. */
  All = 0x7
}<|MERGE_RESOLUTION|>--- conflicted
+++ resolved
@@ -1,23 +1,12 @@
 import { BoundingBox } from "@galacean/engine-math";
 import { Entity } from "../../Entity";
-<<<<<<< HEAD
-import { Chunk } from "../../RenderPipeline/DynamicGeometryData";
-import { DynamicGeometryDataManager } from "../../RenderPipeline/DynamicGeometryDataManager";
-=======
 import { RenderQueueFlags } from "../../RenderPipeline/BasicRenderPipeline";
 import { BatchUtils } from "../../RenderPipeline/BatchUtils";
 import { PrimitiveChunkManager } from "../../RenderPipeline/PrimitiveChunkManager";
->>>>>>> 9d407d24
 import { RenderContext } from "../../RenderPipeline/RenderContext";
-import { RenderData2D } from "../../RenderPipeline/RenderData2D";
 import { RenderElement } from "../../RenderPipeline/RenderElement";
-<<<<<<< HEAD
-import { ForceUploadShaderDataFlag } from "../../RenderPipeline/enums/ForceUploadShaderDataFlag";
-import { RenderDataUsage } from "../../RenderPipeline/enums/RenderDataUsage";
-=======
 import { SubPrimitiveChunk } from "../../RenderPipeline/SubPrimitiveChunk";
 import { SubRenderElement } from "../../RenderPipeline/SubRenderElement";
->>>>>>> 9d407d24
 import { Renderer, RendererUpdateFlags } from "../../Renderer";
 import { assignmentClone, ignoreClone } from "../../clone/CloneManager";
 import { ShaderProperty } from "../../shader/ShaderProperty";
@@ -290,35 +279,7 @@
       this._dirtyUpdateFlag &= ~SpriteMaskUpdateFlags.UV;
     }
 
-<<<<<<< HEAD
-    engine._spriteMaskManager.addMask(this);
-    const { _chunk: chunk } = this;
-    const renderData = engine._renderData2DPool.getFromPool();
-    renderData.set(this, material, chunk._primitive, chunk._subMesh, sprite.texture, chunk);
-    renderData.usage = RenderDataUsage.SpriteMask;
-    renderData.uploadFlag = ForceUploadShaderDataFlag.None;
-    renderData.preRender = null;
-    renderData.postRender = null;
-    const renderElement = engine._renderElementPool.getFromPool();
-    renderElement.set(renderData, material.shader.subShaders[0].passes);
-    this._maskElement = renderElement;
-  }
-
-  protected override _canBatch(elementA: RenderElement, elementB: RenderElement): boolean {
-    const renderDataA = <RenderData2D>elementA.data;
-    const renderDataB = <RenderData2D>elementB.data;
-    if (renderDataA.chunk._data !== renderDataB.chunk._data) {
-      return false;
-    }
-
-    // Compare renderer property
-    const shaderDataA = (<SpriteMask>renderDataA.component).shaderData;
-    const shaderDataB = (<SpriteMask>renderDataB.component).shaderData;
-    const textureProperty = SpriteMask._textureProperty;
-    const alphaCutoffProperty = SpriteMask._alphaCutoffProperty;
-=======
     engine._maskManager.addSpriteMask(this);
->>>>>>> 9d407d24
 
     const renderElement = this._renderElement;
     const subRenderElement = renderElement.subRenderElements[0];
