<<<<<<< HEAD
import { MathUtil, Matrix, Vector2 } from "@galacean/engine-math";
import { DisorderedArray } from "../../DisorderedArray";
=======
import { MathUtil, Matrix } from "@galacean/engine-math";
>>>>>>> a7b36adb
import { Logger } from "../../base";
import { StaticInterfaceImplement } from "../../base/StaticInterfaceImplement";
import { UIImage } from "../../ui";
import { SpriteTileMode } from "../enums/SpriteTileMode";
import { Sprite } from "../sprite";
import { SpriteRenderer } from "../sprite/SpriteRenderer";
import { ISpriteAssembler } from "./ISpriteAssembler";
import { DisorderedArray } from "../../utils/DisorderedArray";

/**
 * @internal
 */
@StaticInterfaceImplement<ISpriteAssembler>()
export class TiledSpriteAssembler {
  static _worldMatrix = new Matrix();
  static _posRow = new DisorderedArray<number>();
  static _posColumn = new DisorderedArray<number>();
  static _uvRow = new DisorderedArray<number>();
  static _uvColumn = new DisorderedArray<number>();

  static resetData(renderer: SpriteRenderer | UIImage, vertexCount: number): void {
    if (vertexCount) {
      const manager = renderer._getChunkManager();
      const lastSubChunk = renderer._subChunk;
      const sizeChanged = lastSubChunk && lastSubChunk.vertexArea.size !== vertexCount * 9;
      sizeChanged && manager.freeSubChunk(lastSubChunk);

      if (!lastSubChunk || sizeChanged) {
        const newSubChunk = manager.allocateSubChunk(vertexCount);
        newSubChunk.indices = [];
        renderer._subChunk = newSubChunk;
      }
    }
  }

  static updatePositions(
    renderer: SpriteRenderer | UIImage,
    width: number,
    height: number,
    pivot: Vector2,
    flipX: boolean = false,
    flipY: boolean = false
  ): void {
    const { sprite, tileMode, tiledAdaptiveThreshold: threshold } = renderer;
    // Calculate row and column
    const { _posRow: posRow, _posColumn: posColumn, _uvRow: uvRow, _uvColumn: uvColumn } = TiledSpriteAssembler;
    const maxVertexCount = renderer._getChunkManager().maxVertexCount;
    posRow.length = posColumn.length = uvRow.length = uvColumn.length = 0;
    const vertexCount =
      tileMode === SpriteTileMode.Adaptive
        ? TiledSpriteAssembler._calculateAdaptiveDividing(
            sprite,
            width,
            height,
            threshold,
            posRow,
            posColumn,
            uvRow,
            uvColumn,
            maxVertexCount
          )
        : TiledSpriteAssembler._calculateContinuousDividing(
            sprite,
            width,
            height,
            posRow,
            posColumn,
            uvRow,
            uvColumn,
            maxVertexCount
          );
    TiledSpriteAssembler.resetData(renderer, vertexCount);
    // Update renderer's worldMatrix
    const { x: pivotX, y: pivotY } = pivot;
    const localTransX = width * pivotX;
    const localTransY = height * pivotY;
    // Renderer's worldMatrix
    const { _worldMatrix: worldMatrix } = TiledSpriteAssembler;
    const { elements: wE } = worldMatrix;
    // Parent's worldMatrix
    const { elements: pWE } = renderer.entity.transform.worldMatrix;
    const sx = flipX ? -1 : 1;
    const sy = flipY ? -1 : 1;
    let wE0: number, wE1: number, wE2: number;
    let wE4: number, wE5: number, wE6: number;
    (wE0 = wE[0] = pWE[0] * sx), (wE1 = wE[1] = pWE[1] * sx), (wE2 = wE[2] = pWE[2] * sx);
    (wE4 = wE[4] = pWE[4] * sy), (wE5 = wE[5] = pWE[5] * sy), (wE6 = wE[6] = pWE[6] * sy);
    (wE[8] = pWE[8]), (wE[9] = pWE[9]), (wE[10] = pWE[10]);
    const wE12 = (wE[12] = pWE[12] - localTransX * wE[0] - localTransY * wE[4]);
    const wE13 = (wE[13] = pWE[13] - localTransX * wE[1] - localTransY * wE[5]);
    const wE14 = (wE[14] = pWE[14] - localTransX * wE[2] - localTransY * wE[6]);
    // Assemble position and uv
    const rowLength = posRow.length - 1;
    const columnLength = posColumn.length - 1;

    const subChunk = renderer._subChunk;
    const vertices = subChunk.chunk.vertices;
    const indices = subChunk.indices;
    let count = 0;
    let trianglesOffset = 0;
    for (let j = 0, o = subChunk.vertexArea.start; j < columnLength; j++) {
      const doubleJ = 2 * j;
      for (let i = 0; i < rowLength; i++) {
        const uvL = uvRow.get(2 * i);
        const uvR = uvRow.get(2 * i + 1);
        const uvT = uvColumn.get(doubleJ + 1);
        if (isNaN(uvL) || isNaN(uvR) || isNaN(uvT)) {
          continue;
        }

        indices[trianglesOffset++] = count;
        indices[trianglesOffset++] = count + 1;
        indices[trianglesOffset++] = count + 2;
        indices[trianglesOffset++] = count + 2;
        indices[trianglesOffset++] = count + 1;
        indices[trianglesOffset++] = count + 3;
        count += 4;
        const l = posRow.get(i);
        const b = posColumn.get(j);
        const r = posRow.get(i + 1);
        const t = posColumn.get(j + 1);

        // left and bottom
        vertices[o] = wE0 * l + wE4 * b + wE12;
        vertices[o + 1] = wE1 * l + wE5 * b + wE13;
        vertices[o + 2] = wE2 * l + wE6 * b + wE14;
        // right and bottom
        vertices[o + 9] = wE0 * r + wE4 * b + wE12;
        vertices[o + 10] = wE1 * r + wE5 * b + wE13;
        vertices[o + 11] = wE2 * r + wE6 * b + wE14;
        // left and top
        vertices[o + 18] = wE0 * l + wE4 * t + wE12;
        vertices[o + 19] = wE1 * l + wE5 * t + wE13;
        vertices[o + 20] = wE2 * l + wE6 * t + wE14;
        // right and top
        vertices[o + 27] = wE0 * r + wE4 * t + wE12;
        vertices[o + 28] = wE1 * r + wE5 * t + wE13;
        vertices[o + 29] = wE2 * r + wE6 * t + wE14;
        o += 36;
      }
    }
  }

  static updateUVs(renderer: SpriteRenderer | UIImage): void {
    const { _posRow: posRow, _posColumn: posColumn, _uvRow: uvRow, _uvColumn: uvColumn } = TiledSpriteAssembler;
    const rowLength = posRow.length - 1;
    const columnLength = posColumn.length - 1;
    const subChunk = renderer._subChunk;
    const vertices = subChunk.chunk.vertices;
    for (let j = 0, o = subChunk.vertexArea.start + 3; j < columnLength; j++) {
      const doubleJ = 2 * j;
      for (let i = 0; i < rowLength; i++) {
        const uvL = uvRow.get(2 * i);
        const uvB = uvColumn.get(doubleJ);
        const uvR = uvRow.get(2 * i + 1);
        const uvT = uvColumn.get(doubleJ + 1);
        if (isNaN(uvL) || isNaN(uvB) || isNaN(uvR) || isNaN(uvT)) {
          continue;
        }

        // left and bottom
        vertices[o] = uvL;
        vertices[o + 1] = uvB;
        // right and bottom
        vertices[o + 9] = uvR;
        vertices[o + 10] = uvB;
        // left and top
        vertices[o + 18] = uvL;
        vertices[o + 19] = uvT;
        // right and top
        vertices[o + 27] = uvR;
        vertices[o + 28] = uvT;
        o += 36;
      }
    }
  }

  static updateColor(renderer: SpriteRenderer | UIImage, alpha: number = 1): void {
    const subChunk = renderer._subChunk;
    const { r, g, b, a } = renderer.color;
    const finalAlpha = a * alpha;
    const vertices = subChunk.chunk.vertices;
    const vertexArea = subChunk.vertexArea;
    for (let i = 0, o = vertexArea.start + 5, n = vertexArea.size / 9; i < n; ++i, o += 9) {
      vertices[o] = r;
      vertices[o + 1] = g;
      vertices[o + 2] = b;
      vertices[o + 3] = finalAlpha;
    }
  }

  static updateAlpha(renderer: SpriteRenderer, alpha: number = 1): void {
    const subChunk = renderer._subChunk;
    const finalAlpha = renderer.color.a * alpha;
    const vertices = subChunk.chunk.vertices;
    const vertexArea = subChunk.vertexArea;
    for (let i = 0, o = vertexArea.start + 5, n = vertexArea.size / 9; i < n; ++i, o += 9) {
      vertices[o + 3] = finalAlpha;
    }
  }

  private static _calculateAdaptiveDividing(
    sprite: Sprite,
    width: number,
    height: number,
    threshold: number,
    posRow: DisorderedArray<number>,
    posColumn: DisorderedArray<number>,
    uvRow: DisorderedArray<number>,
    uvColumn: DisorderedArray<number>,
    maxVertexCount: number
  ): number {
    const { border } = sprite;
    const spritePositions = sprite._getPositions();
    const { x: left, y: bottom } = spritePositions[0];
    const { x: right, y: top } = spritePositions[3];
    const [spriteUV0, spriteUV1, spriteUV2, spriteUV3] = sprite._getUVs();
    const { width: expectWidth, height: expectHeight } = sprite;
    const fixedL = expectWidth * border.x;
    const fixedR = expectWidth * border.z;
    const fixedLR = fixedL + fixedR;
    const fixedCW = expectWidth - fixedLR;
    const fixedT = expectHeight * border.w;
    const fixedB = expectHeight * border.y;
    const fixedTB = fixedT + fixedB;
    const fixedCH = expectHeight - fixedTB;
    let scale: number;
    let rType: TiledType, cType: TiledType;
    let rVertCount: number, cVertCount: number;
    let rRepeatCount: number, cRepeatCount: number;
    if (fixedLR >= width) {
      rVertCount = 3;
      rType = TiledType.Compressed;
    } else {
      if (fixedCW > MathUtil.zeroTolerance) {
        rRepeatCount = (width - fixedLR) / fixedCW;
        rRepeatCount = rRepeatCount % 1 >= threshold ? Math.ceil(rRepeatCount) : Math.floor(rRepeatCount);
        rVertCount = 4 + rRepeatCount - 1;
        rType = TiledType.WithTiled;
      } else {
        rVertCount = 4;
        rType = TiledType.WithoutTiled;
      }
    }

    if (fixedTB >= height) {
      cVertCount = 3;
      cType = TiledType.Compressed;
    } else {
      if (fixedCH > MathUtil.zeroTolerance) {
        cRepeatCount = (height - fixedTB) / fixedCH;
        cRepeatCount = cRepeatCount % 1 >= threshold ? Math.ceil(cRepeatCount) : Math.floor(cRepeatCount);
        cVertCount = 4 + cRepeatCount - 1;
        cType = TiledType.WithTiled;
      } else {
        cVertCount = 4;
        cType = TiledType.WithoutTiled;
      }
    }

    let rowCount = 0;
    let columnCount = 0;

    if ((rVertCount - 1) * (cVertCount - 1) * 4 > maxVertexCount) {
      posRow.add(width * left), posRow.add(width * right);
      posColumn.add(height * bottom), posColumn.add(height * top);
      uvRow.add(spriteUV0.x), uvRow.add(spriteUV3.x);
      uvColumn.add(spriteUV0.y), uvColumn.add(spriteUV3.y);
      rowCount += 2;
      columnCount += 2;
      Logger.warn(`The number of vertices exceeds the upper limit(${maxVertexCount}).`);
      return rowCount * columnCount;
    }

    switch (rType) {
      case TiledType.Compressed:
        scale = width / fixedLR;
        posRow.add(expectWidth * left * scale), posRow.add(fixedL * scale);
        posRow.add(width - expectWidth * (1 - right) * scale);
        uvRow.add(spriteUV0.x), uvRow.add(spriteUV1.x), uvRow.add(spriteUV2.x), uvRow.add(spriteUV3.x);
        rowCount += 4;
        break;
      case TiledType.WithoutTiled:
        posRow.add(expectWidth * left), posRow.add(fixedL), posRow.add(width - fixedR);
        posRow.add(width - expectWidth * (1 - right));
        uvRow.add(spriteUV0.x), uvRow.add(spriteUV1.x), uvRow.add(NaN), uvRow.add(NaN);
        uvRow.add(spriteUV2.x), uvRow.add(spriteUV3.x);
        rowCount += 4;
        break;
      case TiledType.WithTiled:
        scale = width / (fixedLR + rRepeatCount * fixedCW);
        posRow.add(expectWidth * left * scale), posRow.add(fixedL * scale);
        uvRow.add(spriteUV0.x), uvRow.add(spriteUV1.x), uvRow.add(spriteUV1.x);
        rowCount += 3;
        for (let i = 0, l = rRepeatCount - 1; i < l; i++) {
          posRow.add(fixedL + (i + 1) * fixedCW * scale);
          uvRow.add(spriteUV2.x), uvRow.add(spriteUV1.x);
          rowCount += 2;
        }
        posRow.add(width - fixedR * scale), posRow.add(width - expectWidth * (1 - right) * scale);
        uvRow.add(spriteUV2.x), uvRow.add(spriteUV2.x), uvRow.add(spriteUV3.x);
        rowCount += 3;
        break;
      default:
        break;
    }

    switch (cType) {
      case TiledType.Compressed:
        scale = height / fixedTB;
        posColumn.add(expectHeight * bottom * scale), posColumn.add(fixedB * scale);
        posColumn.add(height - expectHeight * (1 - top) * scale);
        uvColumn.add(spriteUV0.y), uvColumn.add(spriteUV1.y), uvColumn.add(spriteUV2.y), uvColumn.add(spriteUV3.y);
        columnCount += 4;
        break;
      case TiledType.WithoutTiled:
        posColumn.add(expectHeight * bottom), posColumn.add(fixedB), posColumn.add(height - fixedT);
        posColumn.add(height - expectHeight * (1 - top));
        uvColumn.add(spriteUV0.y), uvColumn.add(spriteUV1.y), uvColumn.add(NaN), uvColumn.add(NaN);
        uvColumn.add(spriteUV2.y), uvColumn.add(spriteUV3.y);
        columnCount += 4;
        break;
      case TiledType.WithTiled:
        scale = height / (fixedTB + cRepeatCount * fixedCH);
        posColumn.add(expectHeight * bottom * scale), posColumn.add(fixedB * scale);
        uvColumn.add(spriteUV0.y), uvColumn.add(spriteUV1.y), uvColumn.add(spriteUV1.y);
        columnCount += 3;
        for (let i = 0, l = cRepeatCount - 1; i < l; i++) {
          posColumn.add(fixedB + (i + 1) * fixedCH * scale);
          uvColumn.add(spriteUV2.y), uvColumn.add(spriteUV1.y);
          columnCount += 2;
        }
        posColumn.add(height - fixedT * scale), posColumn.add(height - expectHeight * (1 - top) * scale);
        uvColumn.add(spriteUV2.y), uvColumn.add(spriteUV2.y), uvColumn.add(spriteUV3.y);
        columnCount += 3;
        break;
      default:
        break;
    }

    return rowCount * columnCount;
  }

  private static _calculateContinuousDividing(
    sprite: Sprite,
    width: number,
    height: number,
    posRow: DisorderedArray<number>,
    posColumn: DisorderedArray<number>,
    uvRow: DisorderedArray<number>,
    uvColumn: DisorderedArray<number>,
    maxVertexCount: number
  ): number {
    const { border } = sprite;
    const spritePositions = sprite._getPositions();
    const { x: left, y: bottom } = spritePositions[0];
    const { x: right, y: top } = spritePositions[3];
    const [spriteUV0, spriteUV1, spriteUV2, spriteUV3] = sprite._getUVs();
    const { width: expectWidth, height: expectHeight } = sprite;
    const fixedL = expectWidth * border.x;
    const fixedR = expectWidth * border.z;
    const fixedLR = fixedL + fixedR;
    const fixedCW = expectWidth - fixedLR;
    const fixedT = expectHeight * border.w;
    const fixedB = expectHeight * border.y;
    const fixedTB = fixedT + fixedB;
    const fixedCH = expectHeight - fixedTB;
    let rType: TiledType, cType: TiledType;
    let rVertCount: number, cVertCount: number;
    let rRepeatCount: number, cRepeatCount: number;
    if (fixedLR >= width) {
      rVertCount = 3;
      rType = TiledType.Compressed;
    } else {
      if (fixedCW > MathUtil.zeroTolerance) {
        rRepeatCount = (width - fixedLR) / fixedCW;
        rVertCount = 4 + (rRepeatCount | 0);
        rType = TiledType.WithTiled;
      } else {
        rVertCount = 4;
        rType = TiledType.WithoutTiled;
      }
    }

    if (fixedTB >= height) {
      cVertCount = 3;
      cType = TiledType.Compressed;
    } else {
      if (fixedCH > MathUtil.zeroTolerance) {
        cRepeatCount = (height - fixedTB) / fixedCH;
        cVertCount = 4 + (cRepeatCount | 0);
        cType = TiledType.WithTiled;
      } else {
        cVertCount = 4;
        cType = TiledType.WithoutTiled;
      }
    }

    let rowCount = 0;
    let columnCount = 0;

    if ((rVertCount - 1) * (cVertCount - 1) * 4 > maxVertexCount) {
      posRow.add(width * left), posRow.add(width * right);
      posColumn.add(height * bottom), posColumn.add(height * top);
      uvRow.add(spriteUV0.x), uvRow.add(spriteUV3.x);
      uvColumn.add(spriteUV0.y), uvColumn.add(spriteUV3.y);
      rowCount += 2;
      columnCount += 2;
      Logger.warn(`The number of vertices exceeds the upper limit(${maxVertexCount}).`);
      return rowCount * columnCount;
    }

    switch (rType) {
      case TiledType.Compressed:
        const scale = width / fixedLR;
        posRow.add(expectWidth * left * scale), posRow.add(fixedL * scale);
        posRow.add(width - expectWidth * (1 - right) * scale);
        uvRow.add(spriteUV0.x), uvRow.add(spriteUV1.x), uvRow.add(spriteUV2.x), uvRow.add(spriteUV3.x);
        rowCount += 4;
        break;
      case TiledType.WithoutTiled:
        posRow.add(expectWidth * left), posRow.add(fixedL), posRow.add(width - fixedR);
        posRow.add(width - expectWidth * (1 - right));
        uvRow.add(spriteUV0.x), uvRow.add(spriteUV1.x), uvRow.add(NaN), uvRow.add(NaN);
        uvRow.add(spriteUV2.x), uvRow.add(spriteUV3.x);
        rowCount += 4;
        break;
      case TiledType.WithTiled:
        posRow.add(expectWidth * left), posRow.add(fixedL);
        uvRow.add(spriteUV0.x), uvRow.add(spriteUV1.x), uvRow.add(spriteUV1.x);
        rowCount += 3;
        const countInteger = rRepeatCount | 0;
        for (let i = 0; i < countInteger; i++) {
          posRow.add(fixedL + (i + 1) * fixedCW);
          uvRow.add(spriteUV2.x), uvRow.add(spriteUV1.x);
          rowCount += 2;
        }
        posRow.add(width - fixedR), posRow.add(width - expectWidth * (1 - right));
        uvRow.add((spriteUV2.x - spriteUV1.x) * (rRepeatCount - countInteger) + spriteUV1.x);
        uvRow.add(spriteUV2.x), uvRow.add(spriteUV3.x);
        rowCount += 3;
        break;
      default:
        break;
    }

    switch (cType) {
      case TiledType.Compressed:
        const scale = height / fixedTB;
        posColumn.add(expectHeight * bottom * scale), posColumn.add(fixedB * scale);
        posColumn.add(height - expectHeight * (1 - top) * scale);
        uvColumn.add(spriteUV0.y), uvColumn.add(spriteUV1.y), uvColumn.add(spriteUV2.y), uvColumn.add(spriteUV3.y);
        columnCount += 4;
        break;
      case TiledType.WithoutTiled:
        posColumn.add(expectHeight * bottom), posColumn.add(fixedB), posColumn.add(height - fixedT);
        posColumn.add(height - expectHeight * (1 - top));
        uvColumn.add(spriteUV0.y), uvColumn.add(spriteUV1.y), uvColumn.add(NaN), uvColumn.add(NaN);
        uvColumn.add(spriteUV2.y), uvColumn.add(spriteUV3.y);
        columnCount += 4;
        break;
      case TiledType.WithTiled:
        posColumn.add(expectHeight * bottom), posColumn.add(fixedB);
        uvColumn.add(spriteUV0.y), uvColumn.add(spriteUV1.y), uvColumn.add(spriteUV1.y);
        columnCount += 3;
        const countInteger = cRepeatCount | 0;
        for (let i = 0; i < countInteger; i++) {
          posColumn.add(fixedB + (i + 1) * fixedCH);
          uvColumn.add(spriteUV2.y), uvColumn.add(spriteUV1.y);
          columnCount += 2;
        }
        posColumn.add(height - fixedT), posColumn.add(height - expectHeight * (1 - top));
        uvColumn.add((spriteUV2.y - spriteUV1.y) * (cRepeatCount - countInteger) + spriteUV1.y);
        uvColumn.add(spriteUV2.y), uvColumn.add(spriteUV3.y);
        columnCount += 3;
        break;
      default:
        break;
    }
    return rowCount * columnCount;
  }
}

enum TiledType {
  Compressed,
  WithoutTiled,
  WithTiled
}<|MERGE_RESOLUTION|>--- conflicted
+++ resolved
@@ -1,17 +1,12 @@
-<<<<<<< HEAD
 import { MathUtil, Matrix, Vector2 } from "@galacean/engine-math";
-import { DisorderedArray } from "../../DisorderedArray";
-=======
-import { MathUtil, Matrix } from "@galacean/engine-math";
->>>>>>> a7b36adb
 import { Logger } from "../../base";
 import { StaticInterfaceImplement } from "../../base/StaticInterfaceImplement";
 import { UIImage } from "../../ui";
+import { DisorderedArray } from "../../utils/DisorderedArray";
 import { SpriteTileMode } from "../enums/SpriteTileMode";
 import { Sprite } from "../sprite";
 import { SpriteRenderer } from "../sprite/SpriteRenderer";
 import { ISpriteAssembler } from "./ISpriteAssembler";
-import { DisorderedArray } from "../../utils/DisorderedArray";
 
 /**
  * @internal
