--- conflicted
+++ resolved
@@ -1,9 +1,6 @@
 import { Matrix, Vector2 } from "@galacean/engine-math";
 import { StaticInterfaceImplement } from "../../base/StaticInterfaceImplement";
-<<<<<<< HEAD
-=======
 import { UIImage } from "../../ui";
->>>>>>> 59310666
 import { SpriteMask } from "../sprite";
 import { SpriteRenderer } from "../sprite/SpriteRenderer";
 import { ISpriteAssembler } from "./ISpriteAssembler";
@@ -29,11 +26,7 @@
   }
 
   static updatePositions(
-<<<<<<< HEAD
-    renderer: SpriteRenderer | SpriteMask,
-=======
     renderer: SpriteRenderer | SpriteMask | UIImage,
->>>>>>> 59310666
     width: number,
     height: number,
     pivot: Vector2,
@@ -147,10 +140,10 @@
     }
   }
 
-  static updateColor(renderer: SpriteRenderer | UIImage, groupAlpha: number = 1): void {
+  static updateColor(renderer: SpriteRenderer | UIImage, alpha: number = 1): void {
     const subChunk = renderer._subChunk;
     const { r, g, b, a } = renderer.color;
-    const finalAlpha = a * groupAlpha;
+    const finalAlpha = a * alpha;
     const vertices = subChunk.chunk.vertices;
     for (let i = 0, o = subChunk.vertexArea.start + 5; i < 16; ++i, o += 9) {
       vertices[o] = r;
@@ -159,4 +152,13 @@
       vertices[o + 3] = finalAlpha;
     }
   }
+
+  static updateAlpha(renderer: SpriteRenderer, alpha: number = 1): void {
+    const subChunk = renderer._subChunk;
+    const finalAlpha = renderer.color.a * alpha;
+    const vertices = subChunk.chunk.vertices;
+    for (let i = 0, o = subChunk.vertexArea.start + 5; i < 16; ++i, o += 9) {
+      vertices[o + 3] = finalAlpha;
+    }
+  }
 }