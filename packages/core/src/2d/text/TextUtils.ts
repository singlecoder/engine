--- conflicted
+++ resolved
@@ -118,13 +118,9 @@
 
       for (let j = 0, m = subText.length; j < m; ++j) {
         const char = subText[j];
-<<<<<<< HEAD
-        const charInfo = TextUtils._getCharInfo(char, fontString, charFont);
+        const charInfo = TextUtils._getCharInfo(char, fontString, subFont);
         const charCode = char.charCodeAt(0);
         const isNotEnglish = charCode === 32 || charCode > 255;
-=======
-        const charInfo = TextUtils._getCharInfo(char, fontString, subFont);
->>>>>>> 5a66cfc2
         const { w, offsetY } = charInfo;
         const halfH = charInfo.h * 0.5;
         const ascent = halfH + offsetY;
@@ -222,7 +218,15 @@
           this._pushCharsToLines(lines, lineWidths, lineMaxSizes, chars, charsWidth, maxAscent, maxDescent);
           charsWidth = 0;
           // Push wordChars to a single line.
-          this._pushCharsToLines(lines, lineWidths, lineMaxSizes, wordChars, wordCharsWidth, wordMaxAscent, wordMaxDescent);
+          this._pushCharsToLines(
+            lines,
+            lineWidths,
+            lineMaxSizes,
+            wordChars,
+            wordCharsWidth,
+            wordMaxAscent,
+            wordMaxDescent
+          );
         } else {
           // Merge to chars.
           chars += wordChars;
