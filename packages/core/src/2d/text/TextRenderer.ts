--- conflicted
+++ resolved
@@ -9,12 +9,7 @@
 import { Renderer } from "../../Renderer";
 import { TransformModifyFlags } from "../../Transform";
 import { assignmentClone, deepClone, ignoreClone } from "../../clone/CloneManager";
-<<<<<<< HEAD
 import { BlendFactor, BlendOperation, CullMode, RenderQueueType, Shader, ShaderData, ShaderProperty } from "../../shader";
-import { CompareFunction } from "../../shader/enums/CompareFunction";
-=======
-import { ShaderData, ShaderProperty } from "../../shader";
->>>>>>> 2b92fe1d
 import { ShaderDataGroup } from "../../shader/enums/ShaderDataGroup";
 import { Texture2D } from "../../texture";
 import { FontStyle } from "../enums/FontStyle";
