--- conflicted
+++ resolved
@@ -9,7 +9,6 @@
 import { Renderer } from "../../Renderer";
 import { TransformModifyFlags } from "../../Transform";
 import { assignmentClone, deepClone, ignoreClone } from "../../clone/CloneManager";
-import { RendererType } from "../../enums/RendererType";
 import { ShaderData, ShaderProperty } from "../../shader";
 import { CompareFunction } from "../../shader/enums/CompareFunction";
 import { ShaderDataGroup } from "../../shader/enums/ShaderDataGroup";
@@ -291,12 +290,6 @@
 
   constructor(entity: Entity) {
     super(entity);
-<<<<<<< HEAD
-    this._rendererType = RendererType.Text;
-    this._init();
-  }
-=======
->>>>>>> 5fc02662
 
     const { engine } = this;
     this._font = engine._textDefaultFont;
