--- conflicted
+++ resolved
@@ -380,81 +380,6 @@
     }
   }
 
-<<<<<<< HEAD
-=======
-  private _isContainDirtyFlag(type: number): boolean {
-    return (this._dirtyFlag & type) != 0;
-  }
-
-  private _setDirtyFlagTrue(type: number): void {
-    this._dirtyFlag |= type;
-  }
-
-  private _setDirtyFlagFalse(type: number): void {
-    this._dirtyFlag &= ~type;
-  }
-
-  private _updateText(): void {
-    const { width: originWidth, height: originHeight, enableWrapping, overflowMode } = this;
-    const fontStr = TextUtils.getNativeFontString(this._font.name, this._fontSize, this._fontStyle);
-    const textMetrics = TextUtils.measureText(
-      this.text,
-      originWidth,
-      originHeight,
-      this.lineSpacing,
-      enableWrapping,
-      overflowMode,
-      fontStr
-    );
-    TextUtils.updateText(textMetrics, fontStr, this.horizontalAlignment, this.verticalAlignment);
-    this._updateTexture();
-  }
-
-  private _updateTexture(): void {
-    const trimData = TextUtils.trimCanvas();
-    const { width, height } = trimData;
-    const canvas = TextUtils.updateCanvas(width, height, trimData.data);
-    this._clearTexture();
-    const { _sprite: sprite, horizontalAlignment, verticalAlignment } = this;
-
-    // Handle the case that width or height of text is larger than real width or height.
-    const { pixelsPerUnit, pivot } = sprite;
-    switch (horizontalAlignment) {
-      case TextHorizontalAlignment.Left:
-        pivot.x = (this.width * pixelsPerUnit) / width * 0.5;
-        break;
-      case TextHorizontalAlignment.Right:
-        pivot.x = 1 - (this.width * pixelsPerUnit) / width * 0.5;
-        break;
-      case TextHorizontalAlignment.Center:
-        pivot.x = 0.5;
-        break;
-    }
-    switch (verticalAlignment) {
-      case TextVerticalAlignment.Top:
-        pivot.y = 1 - (this.height * pixelsPerUnit) / height * 0.5;
-        break;
-      case TextVerticalAlignment.Bottom:
-        pivot.y = (this.height * pixelsPerUnit) / height * 0.5;
-        break;
-      case TextVerticalAlignment.Center:
-        pivot.y = 0.5;
-        break;
-    }
-    sprite.pivot = pivot;
-
-    // If add fail, set texture for sprite.
-    if (!this.engine._dynamicTextAtlasManager.addSprite(sprite, canvas)) {
-      const texture = new Texture2D(this.engine, width, height);
-      texture.setImageSource(canvas);
-      texture.generateMipmaps();
-      sprite.texture = texture;
-    }
-    // Update sprite data.
-    sprite._updateMesh();
-  }
-
->>>>>>> aef4a773
   private _updateStencilState(): void {
     // Update stencil.
     const material = this.getInstanceMaterial();
