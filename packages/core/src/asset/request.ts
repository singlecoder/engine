--- conflicted
+++ resolved
@@ -122,12 +122,8 @@
         xhr.setRequestHeader(name, headers[name]);
       });
     }
-<<<<<<< HEAD
-    xhr.send(config.body as any);
-=======
     // @ts-ignore
     xhr.send(config.body as XMLHttpRequestBodyInit);
->>>>>>> 470117a6
   });
 }
 
