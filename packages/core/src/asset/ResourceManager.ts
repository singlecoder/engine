import { Engine, EngineObject, Logger } from "..";
import { ObjectValues } from "../base/Util";
import { AssetPromise } from "./AssetPromise";
import { Loader } from "./Loader";
import { LoadItem } from "./LoadItem";
import { RefObject } from "./RefObject";

/**
 * ResourceManager
 */
export class ResourceManager {
  /** Loader collection. */
  private static _loaders: { [key: string]: Loader<any> } = {};
  private static _extTypeMapping: { [key: string]: string } = {};

  /**
   * @internal
   */
  static _addLoader(type: string, loader: Loader<any>, extNames: string[]) {
    this._loaders[type] = loader;
    for (let i = 0, len = extNames.length; i < len; i++) {
      this._extTypeMapping[extNames[i]] = type;
    }
  }

  private static _getTypeByUrl(url: string): string {
    const path = url.split("?")[0];
    return this._extTypeMapping[path.substring(path.lastIndexOf(".") + 1)];
  }

  /** The number of retries after failing to load assets. */
  retryCount: number = 1;
  /** Retry delay time after failed to load assets, in milliseconds. */
  retryInterval: number = 0;
  /** The default timeout period for loading assets, in milliseconds. */
  timeout: number = Infinity;

  /** Asset path pool, key is asset ID, value is asset path */
  private _assetPool: { [key: number]: string } = Object.create(null);
  /** Asset pool, the key is the asset path and the value is the asset. */
  private _assetUrlPool: { [key: string]: Object } = Object.create(null);
  /** Reference counted object pool, key is the object ID, and reference counted objects are put into this pool. */
  private _refObjectPool: { [key: number]: RefObject } = Object.create(null);
  /** Loading promises. */
  private _loadingPromises: { [url: string]: AssetPromise<any> } = {};

  /**
   * Create a ResourceManager.
   * @param engine - Engine to which the current ResourceManager belongs
   */
  constructor(public readonly engine: Engine) {}

  /**
   * Load asset asynchronously through the path.
   * @param path - Path
   * @returns Asset promise
   */
  load<T>(path: string): AssetPromise<T>;

  /**
   * Load asset collection asynchronously through urls.
   * @param paths - Path collections
   * @returns Asset Promise
   */
  load(paths: string[]): AssetPromise<Object[]>;

  /**
   * Load the asset asynchronously by asset item information.
   * @param assetItem - AssetItem
   * @returns AssetPromise
   */
  load<T>(assetItem: LoadItem): AssetPromise<T>;

  /**
   * Load the asset collection asynchronously by loading the information collection.
   * @param assetItems - Asset collection
   * @returns AssetPromise
   */
  load(assetItems: LoadItem[]): AssetPromise<Object[]>;

  load<T>(assetInfo: string | LoadItem | (LoadItem | string)[]): AssetPromise<T | Object[]> {
    // single item
    if (!Array.isArray(assetInfo)) {
      return this._loadSingleItem(assetInfo);
    }
    // multi items
    const promises = assetInfo.map((item) => this._loadSingleItem<T>(item));
    return AssetPromise.all(promises);
  }

  /**
   * Get the resource from cache by asset url, return the resource object if it loaded, otherwise return null.
   * @param url - Resource url
   * @returns Resource object
   */
  getFromCache<T>(url: string): T {
    return (this._assetUrlPool[url] as T) ?? null;
  }

  /**
   * Get asset url from instanceId.
   * @param instanceId - Engine instance id
   * @returns Asset url
   */
  getAssetPath(instanceId: number): string {
    return this._assetPool[instanceId];
  }

  /**
   * Cancel all assets that have not finished loading.
   */
  cancelNotLoaded(): void;

  /**
   * Cancel assets whose url has not finished loading.
   * @param url - Resource url
   */
  cancelNotLoaded(url: string): void;

  /**
   * Cancel the incompletely loaded assets in urls.
   * @param urls - Resource urls
   */
  cancelNotLoaded(urls: string[]): void;

  cancelNotLoaded(url?: string | string[]): void {
    if (!url) {
      ObjectValues(this._loadingPromises).forEach((promise) => {
        promise.cancel();
      });
    } else if (typeof url === "string") {
      this._loadingPromises[url]?.cancel();
    } else {
      url.forEach((p) => {
        this._loadingPromises[p]?.cancel();
      });
    }
  }

  /**
   * Garbage collection will release resource objects managed by reference counting.
   * @remarks The release principle is that it is not referenced by the components, including direct and indirect reference.
   */
  gc(): void {
    this._gc(false);
  }

  /**
   * @internal
   */
  _addAsset(path: string, asset: EngineObject): void {
    this._assetPool[asset.instanceId] = path;
    this._assetUrlPool[path] = asset;
  }

  /**
   * @internal
   */
  _deleteAsset(asset: EngineObject): void {
    const id = asset.instanceId;
    const path = this._assetPool[id];
    if (path) {
      delete this._assetPool[id];
      delete this._assetUrlPool[path];
    }
  }

  /**
   * @internal
   */
  _addRefObject(id: number, asset: RefObject): void {
    this._refObjectPool[id] = asset;
  }

  /**
   * @internal
   */
  _deleteRefObject(id: number): void {
    delete this._refObjectPool[id];
  }

  /**
   * @internal
   */
  _destroy(): void {
    this.cancelNotLoaded();
    this._gc(true);
    this._assetPool = null;
    this._assetUrlPool = null;
    this._refObjectPool = null;
  }

  private _assignDefaultOptions(assetInfo: LoadItem): LoadItem | never {
    assetInfo.type = assetInfo.type ?? ResourceManager._getTypeByUrl(assetInfo.url);
    if (assetInfo.type === undefined) {
      throw `asset type should be specified: ${assetInfo.url}`;
    }
    assetInfo.retryCount = assetInfo.retryCount ?? this.retryCount;
    assetInfo.timeout = assetInfo.timeout ?? this.timeout;
    assetInfo.retryInterval = assetInfo.retryInterval ?? this.retryInterval;
    assetInfo.url = assetInfo.url ?? assetInfo.urls.join(",");
    return assetInfo;
  }

  private _loadSingleItem<T>(itemOrURL: LoadItem | string): AssetPromise<T> {
    const item = this._assignDefaultOptions(typeof itemOrURL === "string" ? { url: itemOrURL } : itemOrURL);

    // Check url mapping
    const itemURL = item.url;
    const url = this._virtualPathMap[itemURL] ? this._virtualPathMap[itemURL] : itemURL;

    // Parse url
    const { assetBaseURL, queryPath } = this._parseURL(url);
    const paths = queryPath ? this._parseQueryPath(queryPath) : [];

    // Check cache
    const cacheObject = this._assetUrlPool[assetBaseURL];
    if (cacheObject) {
      return new AssetPromise((resolve) => {
        resolve(this._getResolveResource(cacheObject, paths) as T);
      });
    }

    // Get asset url
    let assetURL = assetBaseURL;
    if (queryPath) {
      assetURL += "?q=" + paths.shift();
    }

    // Check is loading
    const loadingPromises = this._loadingPromises;
    const loadingPromise = loadingPromises[assetURL];
    if (loadingPromise) {
      return new AssetPromise((resolve, reject) => {
        loadingPromise
          .then((resource: EngineObject) => {
            resolve(this._getResolveResource(resource, paths) as T);
          })
          .catch((error: Error) => {
            reject(error);
          });
      });
    }

    // Check loader
    const loader = ResourceManager._loaders[item.type];
    if (!loader) {
      throw `loader not found: ${item.type}`;
    }

    // Load asset
    item.url = assetBaseURL;
    const promise = loader.load(item, this);
    if (promise instanceof AssetPromise) {
      loadingPromises[assetBaseURL] = promise;
      promise.then(
        (resource: EngineObject) => {
          if (loader.useCache) {
            this._addAsset(assetBaseURL, resource);
          }
          delete loadingPromises[assetBaseURL];
        },
        () => delete loadingPromises[assetBaseURL]
      );
      return promise;
    } else {
      for (let subURL in promise) {
        const subPromise = promise[subURL];
        const isMaster = assetBaseURL === subURL;
        loadingPromises[subURL] = subPromise;

        subPromise.then(
          (resource: EngineObject) => {
            if (isMaster) {
              if (loader.useCache) {
                this._addAsset(subURL, resource);
                for (let k in promise) delete loadingPromises[k];
              }
            }
          },
          () => {
            for (let k in promise) delete loadingPromises[k];
          }
        );
      }

      return promise[assetURL].then((resource: EngineObject) => this._getResolveResource(resource, paths) as T);
    }
<<<<<<< HEAD
    info.url = url;
    const promise = loader.load(info, this);
    this._loadingPromises[url] = promise;
    promise
      .then((res: EngineObject) => {
        if (loader.useCache) this._addAsset(url, res);
        if (this._loadingPromises) {
          delete this._loadingPromises[url];
        }
      })
      .catch((err: Error) => {
        if (this._loadingPromises) {
          delete this._loadingPromises[url];
        }
        return Promise.reject(err);
      });
    return promise;
=======
>>>>>>> 8ea53bc8
  }

  private _gc(forceDestroy: boolean): void {
    const objects = ObjectValues(this._refObjectPool);
    for (let i = 0, len = objects.length; i < len; i++) {
      if (!objects[i].isGCIgnored || forceDestroy) {
        objects[i].destroy();
      }
    }
  }

  private _getResolveResource(resource: any, paths: string[]): any {
    let subResource = resource;
    if (paths) {
      for (let i = 0, n = paths.length; i < n; i++) {
        const path = paths[i];
        subResource = subResource[path];
      }
    }
    return subResource;
  }

  private _parseURL(path: string): { assetBaseURL: string; queryPath: string } {
    let assetBaseURL = path;
    const index = assetBaseURL.indexOf("?");
    if (index !== -1) {
      assetBaseURL = assetBaseURL.slice(0, index);
    }
    return { assetBaseURL, queryPath: this._getParameterByName("q", path) };
  }

  private _getParameterByName(name, url = window.location.href) {
    name = name.replace(/[\[\]]/g, "\\$&");
    var regex = new RegExp("[?&]" + name + "(=([^&#]*)|&|#|$)"),
      results = regex.exec(url);
    if (!results) return null;
    if (!results[2]) return "";
    return decodeURIComponent(results[2].replace(/\+/g, " "));
  }

  private _parseQueryPath(string): string[] {
    const result = [];
    if (string.charCodeAt(0) === charCodeOfDot) {
      result.push("");
    }
    string.replace(rePropName, (match, expression, quote, subString) => {
      let key = match;
      if (quote) {
        key = subString.replace(reEscapeChar, "$1");
      } else if (expression) {
        key = expression.trim();
      }
      result.push(key);
    });
    return result;
  }

  //-----------------Editor temp solution-----------------

  /** @internal */
  _objectPool: { [key: string]: any } = Object.create(null);
  /** @internal */
  _editorResourceConfig: EditorResourceConfig = Object.create(null);
  /** @internal */
  _virtualPathMap: Record<string, string> = Object.create(null);

  /**
   * @internal
   * @beta Just for internal editor, not recommended for developers.
   */
  getResourceByRef<T>(ref: { refId: string; key?: string; isClone?: boolean }): Promise<T> {
    const { refId, key, isClone } = ref;
    const obj = this._objectPool[refId];
    let promise;
    if (obj) {
      promise = Promise.resolve(obj);
    } else {
      let url = this._editorResourceConfig[refId]?.path;
      if (!url) {
        Logger.warn(`refId:${refId} is not find in this._editorResourceConfig.`);
        return Promise.resolve(null);
      }
      url = key ? `${url}${url.indexOf("?") > -1 ? "&" : "?"}q=${key}` : url;
      promise = this.load<any>({
        url,
        type: this._editorResourceConfig[refId].type
      });
    }
    return promise.then((item) => (isClone ? item.clone() : item));
  }

  /**
   * @internal
   * @beta Just for internal editor, not recommended for developers.
   */
  initVirtualResources(config: EditorResourceItem[]): void {
    config.forEach((element) => {
      this._virtualPathMap[element.virtualPath] = element.path;
      this._editorResourceConfig[element.id] = element;
    });
  }
  //-----------------Editor temp solution-----------------
}

/**
 * Declare ResourceLoader's decorator.
 * @param assetType - Type of asset
 * @param extnames - Name of file extension
 */
export function resourceLoader(assetType: string, extnames: string[], useCache: boolean = true) {
  return <T extends Loader<any>>(Target: { new (useCache: boolean): T }) => {
    const loader = new Target(useCache);
    ResourceManager._addLoader(assetType, loader, extnames);
  };
}

const charCodeOfDot = ".".charCodeAt(0);
const reEscapeChar = /\\(\\)?/g;
const rePropName = RegExp(
  // Match anything that isn't a dot or bracket.
  "[^.[\\]]+" +
    "|" +
    // Or match property names within brackets.
    "\\[(?:" +
    // Match a non-string expression.
    "([^\"'][^[]*)" +
    "|" +
    // Or match strings (supports escaping characters).
    "([\"'])((?:(?!\\2)[^\\\\]|\\\\.)*?)\\2" +
    ")\\]" +
    "|" +
    // Or match "" as the space between consecutive dots or empty brackets.
    "(?=(?:\\.|\\[\\])(?:\\.|\\[\\]|$))",
  "g"
);

type EditorResourceItem = { virtualPath: string; path: string; type: string; id: string };
type EditorResourceConfig = Record<string, EditorResourceItem>;<|MERGE_RESOLUTION|>--- conflicted
+++ resolved
@@ -286,26 +286,6 @@
 
       return promise[assetURL].then((resource: EngineObject) => this._getResolveResource(resource, paths) as T);
     }
-<<<<<<< HEAD
-    info.url = url;
-    const promise = loader.load(info, this);
-    this._loadingPromises[url] = promise;
-    promise
-      .then((res: EngineObject) => {
-        if (loader.useCache) this._addAsset(url, res);
-        if (this._loadingPromises) {
-          delete this._loadingPromises[url];
-        }
-      })
-      .catch((err: Error) => {
-        if (this._loadingPromises) {
-          delete this._loadingPromises[url];
-        }
-        return Promise.reject(err);
-      });
-    return promise;
-=======
->>>>>>> 8ea53bc8
   }
 
   private _gc(forceDestroy: boolean): void {
