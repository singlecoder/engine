--- conflicted
+++ resolved
@@ -337,19 +337,7 @@
         );
       }
 
-<<<<<<< HEAD
-      const subAssetPromise = promise[assetURL];
-      return new AssetPromise((resolve, reject) => {
-        subAssetPromise.then((resource: EngineObject) => {
-          resolve(this._getResolveResource(resource, paths) as T);
-        });
-        subAssetPromise.catch((error: Error) => {
-          reject(error);
-        });
-      });
-=======
       return promise[assetURL].then((resource: EngineObject) => this._getResolveResource(resource, paths) as T);
->>>>>>> 655c1f15
     }
   }
 
