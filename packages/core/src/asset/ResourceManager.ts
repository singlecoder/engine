--- conflicted
+++ resolved
@@ -1,10 +1,6 @@
 import { Engine, EngineObject } from "..";
 import { ObjectValues } from "../base/Util";
 import { AssetPromise } from "./AssetPromise";
-<<<<<<< HEAD
-import { AssetType } from "./AssetType";
-=======
->>>>>>> 20cee085
 import { Loader } from "./Loader";
 import { LoadItem } from "./LoadItem";
 import { RefObject } from "./RefObject";
@@ -273,11 +269,7 @@
         delete this._loadingPromises[url];
       })
       .catch((err: Error) => {
-<<<<<<< HEAD
         Promise.reject(err);
-=======
-        Promise.reject(err)
->>>>>>> 20cee085
         delete this._loadingPromises[url];
       });
     return promise;
