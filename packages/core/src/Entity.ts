--- conflicted
+++ resolved
@@ -12,13 +12,10 @@
 import { EngineObject } from "./base";
 import { ComponentCloner } from "./clone/ComponentCloner";
 import { ActiveChangeFlag } from "./enums/ActiveChangeFlag";
-<<<<<<< HEAD
 import { ComponentType } from "./enums/ComponentType";
 import { UITransform } from "./ui";
 import { IUIElement } from "./ui/interface/IUIElement";
-=======
 import { DisorderedArray } from "./utils/DisorderedArray";
->>>>>>> a7b36adb
 
 /**
  * Entity, be used as components container.
