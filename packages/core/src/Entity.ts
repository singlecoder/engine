import { Matrix } from "@galacean/engine-math";
import { BoolUpdateFlag } from "./BoolUpdateFlag";
import { Component } from "./Component";
import { ComponentsDependencies } from "./ComponentsDependencies";
import { DisorderedArray } from "./DisorderedArray";
import { Engine } from "./Engine";
import { Layer } from "./Layer";
import { Scene } from "./Scene";
import { Script } from "./Script";
import { Transform } from "./Transform";
import { UpdateFlagManager } from "./UpdateFlagManager";
import { ReferResource } from "./asset/ReferResource";
import { EngineObject } from "./base";
import { ComponentCloner } from "./clone/ComponentCloner";
import { ActiveChangeFlag } from "./enums/ActiveChangeFlag";
import { Pointer } from "./input";
import { PointerEventType } from "./input/pointer/PointerEventType";

/**
 * Entity, be used as components container.
 */
export class Entity extends EngineObject {
  /**
   * @internal
   */
  static _findChildByName(root: Entity, name: string): Entity {
    const children = root._children;
    for (let i = children.length - 1; i >= 0; i--) {
      const child = children[i];
      if (child.name === name) {
        return child;
      }
    }
    return null;
  }

  /**
   * @internal
   */
  static _traverseSetOwnerScene(entity: Entity, scene: Scene): void {
    entity._scene = scene;
    const children = entity._children;
    for (let i = children.length - 1; i >= 0; i--) {
      this._traverseSetOwnerScene(children[i], scene);
    }
  }

  /**
   * @internal
   */
  static _getEntityHierarchyPath(rootEntity: Entity, searchEntity: Entity, inversePath: number[]): boolean {
    inversePath.length = 0;
    while (searchEntity !== rootEntity) {
      const parent = searchEntity.parent;
      if (!parent) {
        return false;
      }
      inversePath.push(searchEntity.siblingIndex);
      searchEntity = parent;
    }
    return true;
  }

  /**
   * @internal
   */
  static _getEntityByHierarchyPath(rootEntity: Entity, inversePath: number[]): Entity {
    let entity = rootEntity;
    for (let i = inversePath.length - 1; i >= 0; i--) {
      entity = entity.children[inversePath[i]];
    }
    return entity;
  }

  /** The name of entity. */
  name: string;
  /** The layer the entity belongs to. */
  layer: Layer = Layer.Layer0;
  /** Transform component. */
  readonly transform: Transform;

  /** @internal */
  _isActiveInHierarchy: boolean = false;
  /** @internal */
  _isActiveInScene: boolean = false;
  /** @internal */
  _components: Component[] = [];
  /** @internal */
  _scripts: DisorderedArray<Script> = new DisorderedArray<Script>();
  /** @internal */
  _children: Entity[] = [];
  /** @internal */
  _scene: Scene;
  /** @internal */
  _isRoot: boolean = false;
  /** @internal */
  _isActive: boolean = true;
  /** @internal */
  _siblingIndex: number = -1;
  /** @internal */
  _isTemplate: boolean = false;
  /** @internal */
  _updateFlagManager: UpdateFlagManager = new UpdateFlagManager();

  private _templateResource: ReferResource;
  private _parent: Entity = null;
  private _activeChangedComponents: Component[];

  _onPointerCallBacksArray: DisorderedArray<(event: Pointer) => void>[];

  /**
   * Whether to activate locally.
   */
  get isActive(): boolean {
    return this._isActive;
  }

  set isActive(value: boolean) {
    if (value !== this._isActive) {
      this._isActive = value;
      if (value) {
        const parent = this._parent;

        let activeChangeFlag = ActiveChangeFlag.None;
        if (this._isRoot && this._scene._isActiveInEngine) {
          activeChangeFlag |= ActiveChangeFlag.All;
        } else {
          parent?._isActiveInHierarchy && (activeChangeFlag |= ActiveChangeFlag.Hierarchy);
          parent?._isActiveInScene && (activeChangeFlag |= ActiveChangeFlag.Scene);
        }

        activeChangeFlag && this._processActive(activeChangeFlag);
      } else {
        let activeChangeFlag = ActiveChangeFlag.None;
        this._isActiveInHierarchy && (activeChangeFlag |= ActiveChangeFlag.Hierarchy);
        this._isActiveInScene && (activeChangeFlag |= ActiveChangeFlag.Scene);

        activeChangeFlag && this._processInActive(activeChangeFlag);
      }
    }
  }

  /**
   * Whether it is active in the hierarchy.
   */
  get isActiveInHierarchy(): boolean {
    return this._isActiveInHierarchy;
  }

  /**
   * The parent entity.
   */
  get parent(): Entity {
    return this._parent;
  }

  set parent(value: Entity) {
    this._setParent(value);
  }

  /**
   * The children entities
   */
  get children(): Readonly<Entity[]> {
    return this._children;
  }

  /**
   * @deprecated Please use `children.length` property instead.
   * Number of the children entities
   */
  get childCount(): number {
    return this._children.length;
  }

  /**
   * The scene the entity belongs to.
   */
  get scene(): Scene {
    return this._scene;
  }

  /**
   * The sibling index.
   */
  get siblingIndex(): number {
    return this._siblingIndex;
  }

  set siblingIndex(value: number) {
    if (this._siblingIndex === -1) {
      throw `The entity ${this.name} is not in the hierarchy`;
    }

    this._setSiblingIndex(this._isRoot ? this._scene._rootEntities : this._parent._children, value);
  }

  /**
   * Create a entity.
   * @param engine - The engine the entity belongs to
   */
  constructor(engine: Engine, name?: string) {
    super(engine);
    this.name = name;
    this.transform = this.addComponent(Transform);
    this._inverseWorldMatFlag = this.transform.registerWorldChangeFlag();
  }

  /**
   * Add component based on the component type.
   * @param type - The type of the component
   * @param args - The arguments of the component
   * @returns	The component which has been added
   */
  addComponent<T extends new (entity: Entity, ...args: any[]) => Component>(
    type: T,
    ...args: ComponentArguments<T>
  ): InstanceType<T> {
    ComponentsDependencies._addCheck(this, type);
    const component = new type(this, ...args) as InstanceType<T>;
    this._components.push(component);
    component._setActive(true, ActiveChangeFlag.All);
    this._updateFlagManager.dispatch(EntityModifyFlags.AddComponent, component);
    return component;
  }

  /**
   * Get component which match the type.
   * @param type - The type of the component
   * @returns	The first component which match type
   */
  getComponent<T extends Component>(type: new (entity: Entity) => T): T | null {
    const components = this._components;
    for (let i = 0, n = components.length; i < n; i++) {
      const component = components[i];
      if (component instanceof type) {
        return component;
      }
    }
    return null;
  }

  /**
   * Get components which match the type.
   * @param type - The type of the component
   * @param results - The components which match type
   * @returns	The components which match type
   */
  getComponents<T extends Component>(type: new (entity: Entity) => T, results: T[]): T[] {
    results.length = 0;
    const components = this._components;
    for (let i = 0, n = components.length; i < n; i++) {
      const component = components[i];
      if (component instanceof type) {
        results.push(component);
      }
    }
    return results;
  }

  /**
   * Get the components which match the type of the entity and it's children.
   * @param type - The component type
   * @param results - The components collection
   * @returns	The components collection which match the type
   */
  getComponentsIncludeChildren<T extends Component>(type: new (entity: Entity) => T, results: T[]): T[] {
    results.length = 0;
    this._getComponentsInChildren<T>(type, results);
    return results;
  }

  /**
   * Get the components which match the type of the entity and it's parent.
   * @param type - The component type
   * @param results - The components collection
   * @returns	The components collection which match the type
   */
  getComponentsInParent<T extends Component>(type: new (entity: Entity) => T, results: T[]): T[] {
    results.length = 0;
    this.parent?._getComponentsInParent<T>(type, results);
    return results;
  }

  /**
   * Add child entity.
   * @param child - The child entity which want to be added
   */
  addChild(child: Entity): void;

  /**
   * Add child entity at specified index.
   * @param index - specified index
   * @param child - The child entity which want to be added
   */
  addChild(index: number, child: Entity): void;

  addChild(indexOrChild: number | Entity, child?: Entity): void {
    let index: number;
    if (typeof indexOrChild === "number") {
      index = indexOrChild;
    } else {
      index = undefined;
      child = indexOrChild;
    }

    if (child._isRoot) {
      child._scene._removeFromEntityList(child);
      child._isRoot = false;

      this._addToChildrenList(index, child);
      child._parent = this;

      const oldScene = child._scene;
      const newScene = this._scene;

      let inActiveChangeFlag = ActiveChangeFlag.None;
      if (!this._isActiveInHierarchy) {
        child._isActiveInHierarchy && (inActiveChangeFlag |= ActiveChangeFlag.Hierarchy);
      }
      if (child._isActiveInScene) {
        if (this._isActiveInScene) {
          // Cross scene should inActive first and then active
          oldScene !== newScene && (inActiveChangeFlag |= ActiveChangeFlag.Scene);
        } else {
          inActiveChangeFlag |= ActiveChangeFlag.Scene;
        }
      }

      inActiveChangeFlag && child._processInActive(inActiveChangeFlag);

      if (child._scene !== newScene) {
        Entity._traverseSetOwnerScene(child, newScene);
      }

      let activeChangeFlag = ActiveChangeFlag.None;
      if (child._isActive) {
        if (this._isActiveInHierarchy) {
          !child._isActiveInHierarchy && (activeChangeFlag |= ActiveChangeFlag.Hierarchy);
        }
        if (this._isActiveInScene) {
          (!child._isActiveInScene || oldScene !== newScene) && (activeChangeFlag |= ActiveChangeFlag.Scene);
        }
      }
      activeChangeFlag && child._processActive(activeChangeFlag);

      child._setParentChange();
    } else {
      child._setParent(this, index);
    }
  }

  /**
   * Remove child entity.
   * @param child - The child entity which want to be removed
   */
  removeChild(child: Entity): void {
    child._setParent(null);
  }

  /**
   * @deprecated Please use `children` property instead.
   * Find child entity by index.
   * @param index - The index of the child entity
   * @returns	The component which be found
   */
  getChild(index: number): Entity {
    return this._children[index];
  }

  /**
   * Find entity by name.
   * @param name - The name of the entity which want to be found
   * @returns The component which be found
   */
  findByName(name: string): Entity {
    if (name === this.name) {
      return this;
    }
    const children = this._children;
    for (let i = 0, n = children.length; i < n; i++) {
      const target = children[i].findByName(name);
      if (target) {
        return target;
      }
    }
    return null;
  }

  /**
   * Find the entity by path.
   * @param path - The path fo the entity eg: /entity
   * @returns The component which be found
   */
  findByPath(path: string): Entity {
    const splits = path.split("/");
    let entity: Entity = this;
    for (let i = 0, length = splits.length; i < length; ++i) {
      const split = splits[i];
      if (split) {
        entity = Entity._findChildByName(entity, split);
        if (!entity) {
          return null;
        }
      }
    }
    return entity;
  }

  /**
   * Create child entity.
   * @param name - The child entity's name
   * @returns The child entity
   */
  createChild(name?: string): Entity {
    const child = new Entity(this.engine, name);
    child.layer = this.layer;
    child.parent = this;
    return child;
  }

  /**
   * Clear children entities.
   */
  clearChildren(): void {
    const children = this._children;
    for (let i = children.length - 1; i >= 0; i--) {
      const child = children[i];
      child._parent = null;

      let activeChangeFlag = ActiveChangeFlag.None;
      child._isActiveInHierarchy && (activeChangeFlag |= ActiveChangeFlag.Hierarchy);
      child._isActiveInScene && (activeChangeFlag |= ActiveChangeFlag.Scene);
      activeChangeFlag && child._processInActive(activeChangeFlag);

      Entity._traverseSetOwnerScene(child, null); // Must after child._processInActive().
      children.length--;
      this._updateFlagManager.dispatch(EntityModifyFlags.DelChild, child);
    }
  }

  /**
   * Clone this entity include children and components.
   * @returns Cloned entity
   */
  clone(): Entity {
    const cloneEntity = this._createCloneEntity();
    this._parseCloneEntity(this, cloneEntity, this, cloneEntity, new Map<Object, Object>());
    return cloneEntity;
  }

  /**
   * @internal
   */
  _markAsTemplate(templateResource: ReferResource): void {
    this._isTemplate = true;
    this._templateResource = templateResource;
  }

  private _createCloneEntity(): Entity {
    const cloneEntity = new Entity(this._engine, this.name);

    const templateResource = this._templateResource;
    if (templateResource) {
      cloneEntity._templateResource = templateResource;
      templateResource._addReferCount(1);
    }

    cloneEntity.layer = this.layer;
    cloneEntity._isActive = this._isActive;
    const { transform: cloneTransform } = cloneEntity;
    const { transform: srcTransform } = this;
    cloneTransform.position = srcTransform.position;
    cloneTransform.rotation = srcTransform.rotation;
    cloneTransform.scale = srcTransform.scale;

    const srcChildren = this._children;
    for (let i = 0, n = srcChildren.length; i < n; i++) {
      cloneEntity.addChild(srcChildren[i]._createCloneEntity());
    }
    return cloneEntity;
  }

  private _parseCloneEntity(
    src: Entity,
    target: Entity,
    srcRoot: Entity,
    targetRoot: Entity,
    deepInstanceMap: Map<Object, Object>
  ): void {
    const srcChildren = src._children;
    const targetChildren = target._children;
    for (let i = 0, n = srcChildren.length; i < n; i++) {
      this._parseCloneEntity(srcChildren[i], targetChildren[i], srcRoot, targetRoot, deepInstanceMap);
    }

    const components = src._components;
    for (let i = 0, n = components.length; i < n; i++) {
      const sourceComp = components[i];
      if (!(sourceComp instanceof Transform)) {
        const targetComp = target.addComponent(<new (entity: Entity) => Component>sourceComp.constructor);
        ComponentCloner.cloneComponent(sourceComp, targetComp, srcRoot, targetRoot, deepInstanceMap);
      }
    }
  }

  /**
   * Destroy self.
   */
  override destroy(): void {
    if (this._destroyed) {
      return;
    }

    super.destroy();

    if (this._templateResource) {
      this._isTemplate || this._templateResource._addReferCount(-1);
      this._templateResource = null;
    }

    const components = this._components;
    for (let i = components.length - 1; i >= 0; i--) {
      components[i].destroy();
    }
    this._components.length = 0;

    const children = this._children;
    while (children.length > 0) {
      children[0].destroy();
    }

    if (this._isRoot) {
      this._scene.removeRootEntity(this);
    } else {
      this._setParent(null);
    }

    this.isActive = false;
    this._updateFlagManager = null;
  }

  /**
   * @internal
   */
  _removeComponent(component: Component): void {
    ComponentsDependencies._removeCheck(this, component.constructor as any);
    const components = this._components;
    components.splice(components.indexOf(component), 1);
  }

  /**
   * @internal
   */
  _addScript(script: Script) {
    script._entityScriptsIndex = this._scripts.length;
    this._scripts.add(script);
  }

  /**
   * @internal
   */
  _removeScript(script: Script): void {
    const replaced = this._scripts.deleteByIndex(script._entityScriptsIndex);
    replaced && (replaced._entityScriptsIndex = script._entityScriptsIndex);
    script._entityScriptsIndex = -1;
  }

  /**
   * @internal
   */
  _removeFromParent(): void {
    const oldParent = this._parent;
    if (oldParent != null) {
      const oldSibling = oldParent._children;
      let index = this._siblingIndex;
      oldSibling.splice(index, 1);
      for (let n = oldSibling.length; index < n; index++) {
        oldSibling[index]._siblingIndex--;
      }
      this._parent = null;
      this._siblingIndex = -1;
      oldParent._updateFlagManager.dispatch(EntityModifyFlags.DelChild, this);
    }
  }

  /**
   * @internal
   */
  _processActive(activeChangeFlag: ActiveChangeFlag): void {
    if (this._activeChangedComponents) {
      throw "Note: can't set the 'main inActive entity' active in hierarchy, if the operation is in main inActive entity or it's children script's onDisable Event.";
    }
    this._activeChangedComponents = this._scene._componentsManager.getActiveChangedTempList();
    this._setActiveInHierarchy(this._activeChangedComponents, activeChangeFlag);
    this._setActiveComponents(true, activeChangeFlag);
  }

  /**
   * @internal
   */
  _processInActive(activeChangeFlag: ActiveChangeFlag): void {
    if (this._activeChangedComponents) {
      throw "Note: can't set the 'main active entity' inActive in hierarchy, if the operation is in main active entity or it's children script's onEnable Event.";
    }
    this._activeChangedComponents = this._scene._componentsManager.getActiveChangedTempList();
    this._setInActiveInHierarchy(this._activeChangedComponents, activeChangeFlag);
    this._setActiveComponents(false, activeChangeFlag);
  }

  /** @internal */
  _addOnPointerEvent(
    type: PointerEventType,
    script: Script,
    callback: (event: Pointer) => void,
    useCapture: boolean = false
  ): void {
    const onPointerCallBacksArray = (this._onPointerCallBacksArray ||= []);
    const onPointerCallBacks = (onPointerCallBacksArray[type] ||= new DisorderedArray<(event: Pointer) => void>());
    script._onPointerEventIndexArray[type] = onPointerCallBacks.length;
    onPointerCallBacks.add(callback);
  }

  private _addToChildrenList(index: number, child: Entity): void {
    const children = this._children;
    const childCount = children.length;
    if (index === undefined) {
      child._siblingIndex = childCount;
      children.push(child);
    } else {
      if (index < 0 || index > childCount) {
        throw `The index ${index} is out of child list bounds ${childCount}`;
      }
      child._siblingIndex = index;
      children.splice(index, 0, child);
      for (let i = index + 1, n = childCount + 1; i < n; i++) {
        children[i]._siblingIndex++;
      }
    }
    this._updateFlagManager.dispatch(EntityModifyFlags.AddChild, child);
  }

  private _setParent(parent: Entity, siblingIndex?: number): void {
    const oldParent = this._parent;
    if (parent !== oldParent) {
      this._removeFromParent();
      this._parent = parent;
      if (parent) {
        parent._addToChildrenList(siblingIndex, this);

        const oldScene = this._scene;
        const parentScene = parent._scene;

        let inActiveChangeFlag = ActiveChangeFlag.None;
        if (!parent._isActiveInHierarchy) {
          this._isActiveInHierarchy && (inActiveChangeFlag |= ActiveChangeFlag.Hierarchy);
        }
        if (parent._isActiveInScene) {
          // cross scene should inActive first and then active
          this._isActiveInScene && oldScene !== parentScene && (inActiveChangeFlag |= ActiveChangeFlag.Scene);
        } else {
          this._isActiveInScene && (inActiveChangeFlag |= ActiveChangeFlag.Scene);
        }
        inActiveChangeFlag && this._processInActive(inActiveChangeFlag);

        if (oldScene !== parentScene) {
          Entity._traverseSetOwnerScene(this, parentScene);
        }

        let activeChangeFlag = ActiveChangeFlag.None;

        if (this._isActive) {
          if (parent._isActiveInHierarchy) {
            !this._isActiveInHierarchy && (activeChangeFlag |= ActiveChangeFlag.Hierarchy);
          }
          if (parent._isActiveInScene) {
            (!this._isActiveInScene || oldScene !== parentScene) && (activeChangeFlag |= ActiveChangeFlag.Scene);
          }
        }

        activeChangeFlag && this._processActive(activeChangeFlag);
      } else {
        let inActiveChangeFlag = ActiveChangeFlag.None;
        this._isActiveInHierarchy && (inActiveChangeFlag |= ActiveChangeFlag.Hierarchy);
        this._isActiveInScene && (inActiveChangeFlag |= ActiveChangeFlag.Scene);
        inActiveChangeFlag && this._processInActive(inActiveChangeFlag);
        if (oldParent) {
          Entity._traverseSetOwnerScene(this, null);
        }
      }
      this._setParentChange();
    }
  }

  private _getComponentsInParent<T extends Component>(type: new (entity: Entity) => T, results: T[]): void {
    for (let i = this._components.length - 1; i >= 0; i--) {
      const component = this._components[i];
      if (component instanceof type) {
        results.push(component);
      }
    }
    this.parent?._getComponentsInParent<T>(type, results);
  }

  private _getComponentsInChildren<T extends Component>(type: new (entity: Entity) => T, results: T[]): void {
    for (let i = this._components.length - 1; i >= 0; i--) {
      const component = this._components[i];
      if (component instanceof type) {
        results.push(component);
      }
    }
    for (let i = this._children.length - 1; i >= 0; i--) {
      this._children[i]._getComponentsInChildren<T>(type, results);
    }
  }

  private _setActiveComponents(isActive: boolean, activeChangeFlag: ActiveChangeFlag): void {
    const activeChangedComponents = this._activeChangedComponents;
    for (let i = 0, length = activeChangedComponents.length; i < length; ++i) {
      activeChangedComponents[i]._setActive(isActive, activeChangeFlag);
    }
    this._scene._componentsManager.putActiveChangedTempList(activeChangedComponents);
    this._activeChangedComponents = null;
  }

  private _setActiveInHierarchy(activeChangedComponents: Component[], activeChangeFlag: ActiveChangeFlag): void {
    activeChangeFlag & ActiveChangeFlag.Hierarchy && (this._isActiveInHierarchy = true);
    activeChangeFlag & ActiveChangeFlag.Scene && (this._isActiveInScene = true);
    const components = this._components;
    for (let i = 0, n = components.length; i < n; i++) {
      const component = components[i];
      (component.enabled || !component._awoken) && activeChangedComponents.push(component);
    }
    const children = this._children;
    for (let i = 0, n = children.length; i < n; i++) {
      const child = children[i];
      child.isActive && child._setActiveInHierarchy(activeChangedComponents, activeChangeFlag);
    }
  }

  private _setInActiveInHierarchy(activeChangedComponents: Component[], activeChangeFlag: ActiveChangeFlag): void {
    activeChangeFlag & ActiveChangeFlag.Hierarchy && (this._isActiveInHierarchy = false);
    activeChangeFlag & ActiveChangeFlag.Scene && (this._isActiveInScene = false);
    const components = this._components;
    for (let i = 0, n = components.length; i < n; i++) {
      const component = components[i];
      component.enabled && activeChangedComponents.push(component);
    }
    const children = this._children;
    for (let i = 0, n = children.length; i < n; i++) {
      const child = children[i];
      child.isActive && child._setInActiveInHierarchy(activeChangedComponents, activeChangeFlag);
    }
  }

  private _setParentChange() {
    this.transform._parentChange();
    this._updateFlagManager.dispatch(EntityModifyFlags.Parent);
  }

  private _setSiblingIndex(sibling: Entity[], target: number): void {
    target = Math.min(target, sibling.length - 1);
    if (target < 0) {
      throw `Sibling index ${target} should large than 0`;
    }
    if (this._siblingIndex !== target) {
      const oldIndex = this._siblingIndex;
      if (target < oldIndex) {
        for (let i = oldIndex; i >= target; i--) {
          const child = i == target ? this : sibling[i - 1];
          sibling[i] = child;
          child._siblingIndex = i;
        }
      } else {
        for (let i = oldIndex; i <= target; i++) {
          const child = i == target ? this : sibling[i + 1];
          sibling[i] = child;
          child._siblingIndex = i;
        }
      }
    }
  }

  //--------------------------------------------------------------deprecated----------------------------------------------------------------
  private _invModelMatrix: Matrix = new Matrix();
  private _inverseWorldMatFlag: BoolUpdateFlag;

  /**
   * @deprecated
   */
  getInvModelMatrix(): Matrix {
    if (this._inverseWorldMatFlag.flag) {
      Matrix.invert(this.transform.worldMatrix, this._invModelMatrix);
      this._inverseWorldMatFlag.flag = false;
    }
    return this._invModelMatrix;
  }
}

<<<<<<< HEAD
export enum EntityModifyFlags {
  Parent = 0x1,
  AddChild = 0x2,
  DelChild = 0x4,
  AddComponent = 0x8,
  DelComponent = 0x10
}
=======
type ComponentArguments<T extends new (entity: Entity, ...args: any[]) => Component> = T extends new (
  entity: Entity,
  ...args: infer P
) => Component
  ? P
  : never;
>>>>>>> 0baef3e1
<|MERGE_RESOLUTION|>--- conflicted
+++ resolved
@@ -797,7 +797,6 @@
   }
 }
 
-<<<<<<< HEAD
 export enum EntityModifyFlags {
   Parent = 0x1,
   AddChild = 0x2,
@@ -805,11 +804,9 @@
   AddComponent = 0x8,
   DelComponent = 0x10
 }
-=======
 type ComponentArguments<T extends new (entity: Entity, ...args: any[]) => Component> = T extends new (
   entity: Entity,
   ...args: infer P
 ) => Component
   ? P
-  : never;
->>>>>>> 0baef3e1
+  : never;