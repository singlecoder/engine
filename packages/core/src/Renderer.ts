--- conflicted
+++ resolved
@@ -1,23 +1,12 @@
-<<<<<<< HEAD
 // @ts-ignore
-import { BoundingBox, Matrix, Vector3 } from "@oasis-engine/math";
+import { BoundingBox, Matrix, Vector3 } from "@galacean/engine-math";
 import { assignmentClone, deepClone, ignoreClone, shallowClone } from "./clone/CloneManager";
-=======
-import { BoundingBox, Matrix, Vector3, Vector4 } from "@galacean/engine-math";
->>>>>>> 23244597
 import { Component } from "./Component";
 import { dependentComponents, DependentMode } from "./ComponentsDependencies";
 import { Entity } from "./Entity";
 import { RenderContext } from "./RenderPipeline/RenderContext";
-<<<<<<< HEAD
 import { ShaderProperty } from "./shader";
 import { ShaderDataGroup } from "./shader/enums/ShaderDataGroup";
-=======
-import { Transform, TransformModifyFlags } from "./Transform";
-import { assignmentClone, deepClone, ignoreClone, shallowClone } from "./clone/CloneManager";
-import { Material } from "./material/Material";
-import { Shader } from "./shader";
->>>>>>> 23244597
 import { ShaderData } from "./shader/ShaderData";
 import { ShaderMacro } from "./shader/ShaderMacro";
 import { ShaderMacroCollection } from "./shader/ShaderMacroCollection";
@@ -31,24 +20,14 @@
 export class Renderer extends Component {
   private static _tempVector0 = new Vector3();
 
-<<<<<<< HEAD
-  private static _receiveShadowMacro = ShaderMacro.getByName("OASIS_RECEIVE_SHADOWS");
-  private static _localMatrixProperty = ShaderProperty.getByName("u_localMat");
-  private static _worldMatrixProperty = ShaderProperty.getByName("u_modelMat");
-  private static _mvMatrixProperty = ShaderProperty.getByName("u_MVMat");
-  private static _mvpMatrixProperty = ShaderProperty.getByName("u_MVPMat");
-  private static _mvInvMatrixProperty = ShaderProperty.getByName("u_MVInvMat");
-  private static _normalMatrixProperty = ShaderProperty.getByName("u_normalMat");
-=======
-  private static _receiveShadowMacro = Shader.getMacroByName("OASIS_RECEIVE_SHADOWS");
-  private static _localMatrixProperty = Shader.getPropertyByName("u_localMat");
-  private static _worldMatrixProperty = Shader.getPropertyByName("u_modelMat");
-  private static _mvMatrixProperty = Shader.getPropertyByName("u_MVMat");
-  private static _mvpMatrixProperty = Shader.getPropertyByName("u_MVPMat");
-  private static _mvInvMatrixProperty = Shader.getPropertyByName("u_MVInvMat");
-  private static _normalMatrixProperty = Shader.getPropertyByName("u_normalMat");
-  private static _rendererLayerProperty = Shader.getPropertyByName("oasis_RendererLayer");
->>>>>>> 23244597
+  private static _receiveShadowMacro = ShaderProperty.getMacroByName("OASIS_RECEIVE_SHADOWS");
+  private static _localMatrixProperty = ShaderProperty.getPropertyByName("u_localMat");
+  private static _worldMatrixProperty = ShaderProperty.getPropertyByName("u_modelMat");
+  private static _mvMatrixProperty = ShaderProperty.getPropertyByName("u_MVMat");
+  private static _mvpMatrixProperty = ShaderProperty.getPropertyByName("u_MVPMat");
+  private static _mvInvMatrixProperty = ShaderProperty.getPropertyByName("u_MVInvMat");
+  private static _normalMatrixProperty = ShaderProperty.getPropertyByName("u_normalMat");
+  private static _rendererLayerProperty = ShaderProperty.getPropertyByName("oasis_RendererLayer");
 
   /** ShaderData related to renderer. */
   @deepClone
@@ -170,13 +149,9 @@
     const prototype = Renderer.prototype;
     const shaderData = this.shaderData;
     this._overrideUpdate = this.update !== prototype.update;
-<<<<<<< HEAD
-    this.shaderData._addReferCount(1);
-=======
 
     shaderData._addRefCount(1);
 
->>>>>>> 23244597
     this._onTransformChanged = this._onTransformChanged.bind(this);
     this._registerEntityTransformListener();
 
