import { IClone } from "./IClone";
import { ICopy } from "./ICopy";
import { MathUtil } from "./MathUtil";
import { Matrix } from "./Matrix";
import { Quaternion } from "./Quaternion";

/**
 * Describes a 4D-vector.
 */
export class Vector4 implements IClone<Vector4>, ICopy<Vector4Like, Vector4> {
  /** @internal */
  static readonly _zero = new Vector4(0.0, 0.0, 0.0, 0.0);
  /** @internal */
  static readonly _one = new Vector4(1.0, 1.0, 1.0, 1.0);

  /**
   * Determines the sum of two vectors.
   * @param left - The first vector to add
   * @param right - The second vector to add
   * @param out - The sum of two vectors
   */
  static add(left: Vector4, right: Vector4, out: Vector4): void {
    out._x = left._x + right._x;
    out._y = left._y + right._y;
    out._z = left._z + right._z;
    out._w = left._w + right._w;
    out._onValueChanged && out._onValueChanged();
  }

  /**
   * Determines the difference between two vectors.
   * @param left - The first vector to subtract
   * @param right - The second vector to subtract
   * @param out - The difference between two vectors
   */
  static subtract(left: Vector4, right: Vector4, out: Vector4): void {
    out._x = left._x - right._x;
    out._y = left._y - right._y;
    out._z = left._z - right._z;
    out._w = left._w - right._w;
    out._onValueChanged && out._onValueChanged();
  }

  /**
   * Determines the product of two vectors.
   * @param left - The first vector to multiply
   * @param right - The second vector to multiply
   * @param out - The product of two vectors
   */
  static multiply(left: Vector4, right: Vector4, out: Vector4): void {
    out._x = left._x * right._x;
    out._y = left._y * right._y;
    out._z = left._z * right._z;
    out._w = left._w * right._w;
    out._onValueChanged && out._onValueChanged();
  }

  /**
   * Determines the divisor of two vectors.
   * @param left - The first vector to divide
   * @param right - The second vector to divide
   * @param out - The divisor of two vectors
   */
  static divide(left: Vector4, right: Vector4, out: Vector4): void {
    out._x = left._x / right._x;
    out._y = left._y / right._y;
    out._z = left._z / right._z;
    out._w = left._w / right._w;
    out._onValueChanged && out._onValueChanged();
  }

  /**
   * Determines the dot product of two vectors.
   * @param left - The first vector to dot
   * @param right - The second vector to dot
   * @returns The dot product of two vectors
   */
  static dot(left: Vector4, right: Vector4): number {
    return left._x * right._x + left._y * right._y + left._z * right._z + left._w * right._w;
  }

  /**
   * Determines the distance of two vectors.
   * @param a - The first vector
   * @param b - The second vector
   * @returns The distance of two vectors
   */
  static distance(a: Vector4, b: Vector4): number {
    const x = b._x - a._x;
    const y = b._y - a._y;
    const z = b._z - a._z;
    const w = b._w - a._w;
    return Math.sqrt(x * x + y * y + z * z + w * w);
  }

  /**
   * Determines the squared distance of two vectors.
   * @param a - The first vector
   * @param b - The second vector
   * @returns The squared distance of two vectors
   */
  static distanceSquared(a: Vector4, b: Vector4): number {
    const x = b._x - a._x;
    const y = b._y - a._y;
    const z = b._z - a._z;
    const w = b._w - a._w;
    return x * x + y * y + z * z + w * w;
  }

  /**
   * Determines whether the specified vectors are equals.
   * @param left - The first vector to compare
   * @param right - The second vector to compare
   * @returns True if the specified vectors are equals, false otherwise
   */
  static equals(left: Vector4, right: Vector4): boolean {
    return (
      MathUtil.equals(left._x, right._x) &&
      MathUtil.equals(left._y, right._y) &&
      MathUtil.equals(left._z, right._z) &&
      MathUtil.equals(left._w, right._w)
    );
  }

  /**
   * Performs a linear interpolation between two vectors.
   * @param start - The first vector
   * @param end - The second vector
   * @param t - The blend amount where 0 returns start and 1 end
   * @param out - The result of linear blending between two vectors
   */
  static lerp(start: Vector4, end: Vector4, t: number, out: Vector4): void {
    const { _x, _y, _z, _w } = start;
    out._x = _x + (end._x - _x) * t;
    out._y = _y + (end._y - _y) * t;
    out._z = _z + (end._z - _z) * t;
    out._w = _w + (end._w - _w) * t;
    out._onValueChanged && out._onValueChanged();
  }

  /**
   * Calculate a vector containing the largest components of the specified vectors.
   * @param left - The first vector
   * @param right - The second vector
   * @param out - The vector containing the largest components of the specified vectors
   */
  static max(left: Vector4, right: Vector4, out: Vector4): void {
    out._x = Math.max(left._x, right._x);
    out._y = Math.max(left._y, right._y);
    out._z = Math.max(left._z, right._z);
    out._w = Math.max(left._w, right._w);
    out._onValueChanged && out._onValueChanged();
  }

  /**
   * Calculate a vector containing the smallest components of the specified vectors.
   * @param left - The first vector
   * @param right - The second vector
   * @param out - The vector containing the smallest components of the specified vectors
   */
  static min(left: Vector4, right: Vector4, out: Vector4): void {
    out._x = Math.min(left._x, right._x);
    out._y = Math.min(left._y, right._y);
    out._z = Math.min(left._z, right._z);
    out._w = Math.min(left._w, right._w);
    out._onValueChanged && out._onValueChanged();
  }

  /**
   * Reverses the direction of a given vector.
   * @param a - The vector to negate
   * @param out - The vector facing in the opposite direction
   */
  static negate(a: Vector4, out: Vector4): void {
    out._x = -a._x;
    out._y = -a._y;
    out._z = -a._z;
    out._w = -a._w;
    out._onValueChanged && out._onValueChanged();
  }

  /**
   * Converts the vector into a unit vector.
   * @param a - The vector to normalize
   * @param out - The normalized vector
   */
  static normalize(a: Vector4, out: Vector4): void {
    const { _x, _y, _z, _w } = a;
    let len = Math.sqrt(_x * _x + _y * _y + _z * _z + _w * _w);
    if (len > MathUtil.zeroTolerance) {
      len = 1 / len;
      out._x = _x * len;
      out._y = _y * len;
      out._z = _z * len;
      out._w = _w * len;
      out._onValueChanged && out._onValueChanged();
    }
  }

  /**
   * Scale a vector by the given value.
   * @param a - The vector to scale
   * @param s - The amount by which to scale the vector
   * @param out - The scaled vector
   */
  static scale(a: Vector4, s: number, out: Vector4): void {
    out._x = a._x * s;
    out._y = a._y * s;
    out._z = a._z * s;
    out._w = a._w * s;
    out._onValueChanged && out._onValueChanged();
  }

  /**
   * Performs a transformation using the given 4x4 matrix.
   * @param v - The vector to transform
   * @param m - The transform matrix
   * @param out - The transformed vector3
   */
  static transform(v: Vector4, m: Matrix, out: Vector4): void {
    const { _x, _y, _z, _w } = v;
    const e = m.elements;
    out._x = _x * e[0] + _y * e[4] + _z * e[8] + _w * e[12];
    out._y = _x * e[1] + _y * e[5] + _z * e[9] + _w * e[13];
    out._z = _x * e[2] + _y * e[6] + _z * e[10] + _w * e[14];
    out._w = _x * e[3] + _y * e[7] + _z * e[11] + _w * e[15];
    out._onValueChanged && out._onValueChanged();
  }

  /**
   * Performs a transformation using the given quaternion.
   * @param v - The vector to transform
   * @param q - The transform quaternion
   * @param out - The transformed vector
   */
  static transformByQuat(v: Vector4, q: Quaternion, out: Vector4): void {
    const { _x: x, _y: y, _z: z, _w: w } = v;
    const qx = q._x;
    const qy = q._y;
    const qz = q._z;
    const qw = q._w;

    // calculate quat * vec
    const ix = qw * x + qy * z - qz * y;
    const iy = qw * y + qz * x - qx * z;
    const iz = qw * z + qx * y - qy * x;
    const iw = -qx * x - qy * y - qz * z;

    // calculate result * inverse quat
    out._x = ix * qw - iw * qx - iy * qz + iz * qy;
    out._y = iy * qw - iw * qy - iz * qx + ix * qz;
    out._z = iz * qw - iw * qz - ix * qy + iy * qx;
    out._w = w;
    out._onValueChanged && out._onValueChanged();
  }

  /** @internal */
  _x: number;
  /** @internal */
  _y: number;
  /** @internal */
  _z: number;
  /** @internal */
  _w: number;
  /** @internal */
  _onValueChanged: () => void = null;

  /**
   * The x component of the vector.
   */
  public get x(): number {
    return this._x;
  }

  public set x(value: number) {
    this._x = value;
    this._onValueChanged && this._onValueChanged();
  }

  /**
   * The y component of the vector.
   */
  public get y(): number {
    return this._y;
  }

  public set y(value: number) {
    this._y = value;
    this._onValueChanged && this._onValueChanged();
  }

  /**
   * The z component of the vector.
   */
  public get z(): number {
    return this._z;
  }

  public set z(value: number) {
    this._z = value;
    this._onValueChanged && this._onValueChanged();
  }

  /**
   * The w component of the vector.
   */
  public get w(): number {
    return this._w;
  }

  public set w(value: number) {
    this._w = value;
    this._onValueChanged && this._onValueChanged();
  }

  /**
   * Constructor of Vector4.
   * @param x - The x component of the vector, default 0
   * @param y - The y component of the vector, default 0
   * @param z - The z component of the vector, default 0
   * @param w - The w component of the vector, default 0
   */
  constructor(x: number = 0, y: number = 0, z: number = 0, w: number = 0) {
    this._x = x;
    this._y = y;
    this._z = z;
    this._w = w;
  }

  /**
   * Set the value of this vector.
   * @param x - The x component of the vector
   * @param y - The y component of the vector
   * @param z - The z component of the vector
   * @param w - The w component of the vector
   * @returns This vector
   */
  set(x: number, y: number, z: number, w: number): Vector4 {
    this._x = x;
    this._y = y;
    this._z = z;
    this._w = w;
    this._onValueChanged && this._onValueChanged();
    return this;
  }

  /**
   * Determines the sum of this vector and the specified vector.
   * @param right - The specified vector
   * @returns This vector
   */
  add(right: Vector4): Vector4 {
    this._x += right._x;
    this._y += right._y;
    this._z += right._z;
    this._w += right._w;
    this._onValueChanged && this._onValueChanged();
    return this;
  }

  /**
   * Determines the difference of this vector and the specified vector.
   * @param right - the specified vector
   * @returns This vector
   */
  subtract(right: Vector4): Vector4 {
    this._x -= right._x;
    this._y -= right._y;
    this._z -= right._z;
    this._w -= right._w;
    this._onValueChanged && this._onValueChanged();
    return this;
  }

  /**
   * Determines the product of this vector and the specified vector.
   * @param right - the specified vector
   * @returns This vector
   */
  multiply(right: Vector4): Vector4 {
    this._x *= right._x;
    this._y *= right._y;
    this._z *= right._z;
    this._w *= right._w;
    this._onValueChanged && this._onValueChanged();
    return this;
  }

  /**
   * Determines the divisor of this vector and the specified vector.
   * @param right - the specified vector
   * @returns This vector
   */
  divide(right: Vector4): Vector4 {
    this._x /= right._x;
    this._y /= right._y;
    this._z /= right._z;
    this._w /= right._w;
    this._onValueChanged && this._onValueChanged();
    return this;
  }

  /**
   * Calculate the length of this vector.
   * @returns The length of this vector
   */
  length(): number {
    const { _x, _y, _z, _w } = this;
    return Math.sqrt(_x * _x + _y * _y + _z * _z + _w * _w);
  }

  /**
   * Calculate the squared length of this vector.
   * @returns The squared length of this vector
   */
  lengthSquared(): number {
    const { _x, _y, _z, _w } = this;
    return _x * _x + _y * _y + _z * _z + _w * _w;
  }

  /**
   * Reverses the direction of this vector.
   * @returns This vector
   */
  negate(): Vector4 {
    this._x = -this._x;
    this._y = -this._y;
    this._z = -this._z;
    this._w = -this._w;
    this._onValueChanged && this._onValueChanged();
    return this;
  }

  /**
   * Converts this vector into a unit vector.
   * @returns This vector
   */
  normalize(): Vector4 {
    Vector4.normalize(this, this);
    return this;
  }

  /**
   * Scale this vector by the given value.
   * @param s - The amount by which to scale the vector
   * @returns This vector
   */
  scale(s: number): Vector4 {
    this._x *= s;
    this._y *= s;
    this._z *= s;
    this._w *= s;
    this._onValueChanged && this._onValueChanged();
    return this;
  }

  /**
   * Creates a clone of this vector.
   * @returns A clone of this vector
   */
  clone(): Vector4 {
    let ret = new Vector4(this._x, this._y, this._z, this._w);
    return ret;
  }

  /**
   * Copy from vector3 like object.
   * @param source - Vector3 like object.
   * @returns This vector
<<<<<<< HEAD
   */
  copyFrom(source: Vector4Like): Vector4 {
    this._x = source.x;
    this._y = source.y;
    this._z = source.z;
    this._w = source.w;
    this._onValueChanged && this._onValueChanged();
    return this;
  }

  /**
   * Copy the value of this vector by an array.
   * @param array - The arrayƒ
   * @param offset - The start offset of the array
   * @returns This vector
   */
  copyFromArray(array: ArrayLike<number>, offset: number = 0): Vector4 {
    this._x = array[offset];
    this._y = array[offset + 1];
    this._z = array[offset + 2];
    this._w = array[offset + 3];
=======
   */
  copyFrom(source: Vector4Like): Vector4 {
    this._x = source.x;
    this._y = source.y;
    this._z = source.z;
    this._w = source.w;
>>>>>>> 0c00aa3f
    this._onValueChanged && this._onValueChanged();
    return this;
  }

  /**
<<<<<<< HEAD
   * Copy the value of this vector to an array.
   * @param out - The array
   * @param outOffset - The start offset of the array
   */
  copyToArray(out: number[] | Float32Array | Float64Array, outOffset: number = 0) {
    out[outOffset] = this._x;
    out[outOffset + 1] = this._y;
    out[outOffset + 2] = this._z;
    out[outOffset + 3] = this._w;
  }
=======
   * Copy the value of this vector by an array.
   * @param array - The arrayƒ
   * @param offset - The start offset of the array
   * @returns This vector
   */
  copyFromArray(array: ArrayLike<number>, offset: number = 0): Vector4 {
    this._x = array[offset];
    this._y = array[offset + 1];
    this._z = array[offset + 2];
    this._w = array[offset + 3];
    this._onValueChanged && this._onValueChanged();
    return this;
  }

  toObject() {
    return {
      x: this.x,
      y: this.y,
      z: this.z,
      w: this.w
    };
  }
  /**
   * Copy the value of this vector to an array.
   * @param out - The array
   * @param outOffset - The start offset of the array
   */
  copyToArray(out: number[] | Float32Array | Float64Array, outOffset: number = 0) {
    out[outOffset] = this._x;
    out[outOffset + 1] = this._y;
    out[outOffset + 2] = this._z;
    out[outOffset + 3] = this._w;
  }
>>>>>>> 0c00aa3f
}

interface Vector4Like {
  /** {@inheritDoc Vector4.x} */
  x: number;
  /** {@inheritDoc Vector4.y} */
  y: number;
  /** {@inheritDoc Vector4.z} */
  z: number;
  /** {@inheritDoc Vector4.w} */
  w: number;
}<|MERGE_RESOLUTION|>--- conflicted
+++ resolved
@@ -467,7 +467,6 @@
    * Copy from vector3 like object.
    * @param source - Vector3 like object.
    * @returns This vector
-<<<<<<< HEAD
    */
   copyFrom(source: Vector4Like): Vector4 {
     this._x = source.x;
@@ -479,41 +478,6 @@
   }
 
   /**
-   * Copy the value of this vector by an array.
-   * @param array - The arrayƒ
-   * @param offset - The start offset of the array
-   * @returns This vector
-   */
-  copyFromArray(array: ArrayLike<number>, offset: number = 0): Vector4 {
-    this._x = array[offset];
-    this._y = array[offset + 1];
-    this._z = array[offset + 2];
-    this._w = array[offset + 3];
-=======
-   */
-  copyFrom(source: Vector4Like): Vector4 {
-    this._x = source.x;
-    this._y = source.y;
-    this._z = source.z;
-    this._w = source.w;
->>>>>>> 0c00aa3f
-    this._onValueChanged && this._onValueChanged();
-    return this;
-  }
-
-  /**
-<<<<<<< HEAD
-   * Copy the value of this vector to an array.
-   * @param out - The array
-   * @param outOffset - The start offset of the array
-   */
-  copyToArray(out: number[] | Float32Array | Float64Array, outOffset: number = 0) {
-    out[outOffset] = this._x;
-    out[outOffset + 1] = this._y;
-    out[outOffset + 2] = this._z;
-    out[outOffset + 3] = this._w;
-  }
-=======
    * Copy the value of this vector by an array.
    * @param array - The arrayƒ
    * @param offset - The start offset of the array
@@ -547,7 +511,17 @@
     out[outOffset + 2] = this._z;
     out[outOffset + 3] = this._w;
   }
->>>>>>> 0c00aa3f
+}
+
+interface Vector4Like {
+  /** {@inheritDoc Vector4.x} */
+  x: number;
+  /** {@inheritDoc Vector4.y} */
+  y: number;
+  /** {@inheritDoc Vector4.z} */
+  z: number;
+  /** {@inheritDoc Vector4.w} */
+  w: number;
 }
 
 interface Vector4Like {
