--- conflicted
+++ resolved
@@ -540,7 +540,9 @@
     return this;
   }
 
-<<<<<<< HEAD
+  toObject() {
+    return { x: this.x, y: this.y, z: this.z };
+  }
   /**
    * Creates a clone of this vector.
    * @returns A clone of this vector
@@ -575,45 +577,6 @@
     this._onValueChanged && this._onValueChanged();
     return this;
   }
-=======
-  toObject() {
-    return { x: this.x, y: this.y, z: this.z };
-  }
-  /**
-   * Creates a clone of this vector.
-   * @returns A clone of this vector
-   */
-  clone(): Vector3 {
-    return new Vector3(this._x, this._y, this._z);
-  }
-
-  /**
-   * Copy from vector3 like object.
-   * @param source - Vector3 like object.
-   * @returns This vector
-   */
-  copyFrom(source: Vector3Like): Vector3 {
-    this._x = source.x;
-    this._y = source.y;
-    this._z = source.z;
-    this._onValueChanged && this._onValueChanged();
-    return this;
-  }
-
-  /**
-   * Copy the value of this vector from an array.
-   * @param array - The array
-   * @param offset - The start offset of the array
-   * @returns This vector
-   */
-  copyFromArray(array: ArrayLike<number>, offset: number = 0): Vector3 {
-    this._x = array[offset];
-    this._y = array[offset + 1];
-    this._z = array[offset + 2];
-    this._onValueChanged && this._onValueChanged();
-    return this;
-  }
->>>>>>> 0c00aa3f
 
   /**
    * Copy the value of this vector to an array.
