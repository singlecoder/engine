--- conflicted
+++ resolved
@@ -27,11 +27,7 @@
     "@rollup/plugin-node-resolve": "^11.0.1",
     "@rollup/plugin-replace": "^2.3.4",
     "@swc/core": "^1.3.49",
-<<<<<<< HEAD
     "@swc/helpers": "^0.5.1",
-=======
-    "@swc/helpers": "^0.5",
->>>>>>> 2221ff99
     "@types/chai": "^4.3.1",
     "@types/chai-spies": "^1.0.3",
     "@types/mocha": "^8.0.0",
