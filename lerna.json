{
  "npmClient": "npm",
<<<<<<< HEAD
  "version": "0.7.0-beta.6",
=======
  "version": "0.7.0-beta.7",
>>>>>>> 2327b466
  "bootstrap": {
    "hoist": true
  },
  "packages": [
    "packages/*",
    "tests/**"
  ],
  "loglevel": "verbose"
}<|MERGE_RESOLUTION|>--- conflicted
+++ resolved
@@ -1,10 +1,6 @@
 {
   "npmClient": "npm",
-<<<<<<< HEAD
-  "version": "0.7.0-beta.6",
-=======
   "version": "0.7.0-beta.7",
->>>>>>> 2327b466
   "bootstrap": {
     "hoist": true
   },
